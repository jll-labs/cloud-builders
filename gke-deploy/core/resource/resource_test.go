/*
Copyright 2019 Google, Inc. All rights reserved.
Licensed under the Apache License, Version 2.0 (the "License");
you may not use this file except in compliance with the License.
You may obtain a copy of the License at
    http://www.apache.org/licenses/LICENSE-2.0
Unless required by applicable law or agreed to in writing, software
distributed under the License is distributed on an "AS IS" BASIS,
WITHOUT WARRANTIES OR CONDITIONS OF ANY KIND, either express or implied.
See the License for the specific language governing permissions and
limitations under the License.
*/
package resource

import (
	"context"
	"fmt"
	"io/ioutil"
	"os"
	"path/filepath"
	"reflect"
	"testing"

	"k8s.io/apimachinery/pkg/apis/meta/v1/unstructured"
	"k8s.io/apimachinery/pkg/runtime"

	"github.com/GoogleCloudPlatform/cloud-builders/gke-deploy/services"
	"github.com/GoogleCloudPlatform/cloud-builders/gke-deploy/testservices"
	"github.com/google/go-cmp/cmp"
)

func TestEncoder(t *testing.T) {
	testDeploymentFile := "testing/deployment.yaml"
	testServiceFile := "testing/service.yaml"

	tests := []struct {
		name string

		obj *Object

		want string
	}{{
		name: "Encode deployment",

		obj: newObjectFromFile(t, testDeploymentFile),

		want: string(fileContents(t, testDeploymentFile)),
	}, {
		name: "Encode service",

		obj: newObjectFromFile(t, testServiceFile),

		want: string(fileContents(t, testServiceFile)),
	}}

	for _, tc := range tests {
		t.Run(tc.name, func(t *testing.T) {
			if got, err := runtime.Encode(encoder, tc.obj); string(got) != tc.want || err != nil {
				t.Errorf("Encode(encoder, %v) = %v, %v; want %v, <nil>", tc.obj, string(got), err, tc.want)
			}
		})
	}
}

func TestParseYaml(t *testing.T) {
	ctx := context.Background()

	testDeploymentFile := "testing/deployment.yaml"
	testServiceFile := "testing/service.yaml"

	tests := []struct {
		name string

		yaml []byte

		want *Object
	}{{
		name: "Decode deployment",

		yaml: fileContents(t, testDeploymentFile),

		want: &Object{
			&unstructured.Unstructured{
				Object: map[string]interface{}{
					"apiVersion": "extensions/v1beta1",
					"kind":       "Deployment",
					"metadata": map[string]interface{}{
						"labels": map[string]interface{}{
							"app": "test-app",
						},
						"name": "test-app",
					},
					"spec": map[string]interface{}{
						"replicas": int64(1),
						"selector": map[string]interface{}{
							"matchLabels": map[string]interface{}{
								"app": "test-app",
							},
						},
						"template": map[string]interface{}{
							"metadata": map[string]interface{}{
								"labels": map[string]interface{}{
									"app": "test-app",
								},
							},
							"spec": map[string]interface{}{
								"containers": []interface{}{
									map[string]interface{}{
										"image": "gcr.io/cbd-test/test-app:latest",
										"name":  "test-app",
									},
								},
							},
						},
					},
				},
			},
		},
	}, {
		name: "Decode service",

		yaml: fileContents(t, testServiceFile),

		want: &Object{
			&unstructured.Unstructured{
				Object: map[string]interface{}{
					"apiVersion": "v1",
					"kind":       "Service",
					"metadata": map[string]interface{}{
						"labels": map[string]interface{}{
							"app": "test-app",
						},
						"name": "test-app",
					},
					"spec": map[string]interface{}{
						"ports": []interface{}{
							map[string]interface{}{
								"port":       int64(80),
								"protocol":   "TCP",
								"targetPort": int64(8080),
							},
						},
						"selector": map[string]interface{}{
							"app": "test-app",
						},
						"type": "LoadBalancer",
					},
				},
			},
		},
	}}

	for _, tc := range tests {
		t.Run(tc.name, func(t *testing.T) {
			if got, err := DecodeFromYAML(ctx, tc.yaml); !reflect.DeepEqual(got, tc.want) || err != nil {
				t.Errorf("DecodeFromYAML(ctx, %s) = %v, %v; want %v, <nil>", tc.yaml, got, err, tc.want)
			}
		})
	}
}

func TestSaveAsConfigs(t *testing.T) {
	ctx := context.Background()

	testDeploymentFile := "testing/deployment.yaml"
	testServiceFile := "testing/service.yaml"

<<<<<<< HEAD
=======
	outputDir := "path/to/output"
	aggregateYaml := "aggregatedResources.yaml"

>>>>>>> 0e5d971f
	tests := []struct {
		name string

		objs               Objects
		extraDirs          string
		lineComments       map[string]string
		expectedOutputFile string
	}{{
		name: "Zero objects",

		objs:               Objects{},
		lineComments:       nil,
		expectedOutputFile: "testing/expected-output/empty.yaml",
	}, {
		name: "Output directory doesn't exist",

		extraDirs:          "non/existant/dirs",
		objs:               Objects{},
		lineComments:       nil,
		expectedOutputFile: "testing/expected-output/empty.yaml",
	}, {
		name: "Non-zero objects",

		objs: Objects{
			newObjectFromFile(t, testDeploymentFile),
			newObjectFromFile(t, testServiceFile),
		},
		lineComments:       nil,
		expectedOutputFile: "testing/expected-output/deployment-and-service.yaml",
	}, {
		name: "Non-zero objects with line comments",

		objs: Objects{
			newObjectFromFile(t, testDeploymentFile),
		},
		lineComments: map[string]string{
			"unfound":                                "abc",
			"image: gcr.io/cbd-test/test-app:latest": "comment 123",
		},
		expectedOutputFile: "testing/expected-output/deployment-and-service-comments.yaml",
	}}

	for _, tc := range tests {
		t.Run(tc.name, func(t *testing.T) {
			dir, err := ioutil.TempDir("/tmp", "gke-deploy_resource_test")
			if err != nil {
				t.Fatalf("Failed to create tmp directory: %v", err)
			}
			defer os.RemoveAll(dir)

			dir = dir + tc.extraDirs

			oss, err := services.NewOS(ctx)
			if err != nil {
				t.Fatalf("Failed to create OS: %v", err)
			}

			if err := SaveAsConfigs(ctx, tc.objs, dir, tc.lineComments, oss); err != nil {
				t.Fatalf("SaveAsConfigs(ctx, %v, %s, %v, oss) = %v; want <nil>", tc.objs, dir, tc.lineComments, err)
			}

			files, err := ioutil.ReadDir(dir)
			if err != nil {
				t.Fatalf("Failed to read directory: %v", dir)
			}

			if len(files) != 1 {
				t.Fatalf("Incorrect number of k8s files created: %v", len(files))
			}

			path := filepath.Join(dir, files[0].Name())
			actualOutput, err := ioutil.ReadFile(path)
			if err != nil {
				t.Fatalf("Failed to read actual output file: %v", path)
			}

			expectedOutput, err := ioutil.ReadFile(tc.expectedOutputFile)
			if err != nil {
				t.Fatalf("Failed to read expected output file: %v", tc.expectedOutputFile)
			}

			if diff := cmp.Diff(expectedOutput, actualOutput); diff != "" {
				t.Fatalf("SaveAsConfigs(ctx, %v, %s, %v, oss) produced diff (-want +got):\n%s", tc.objs, dir, tc.lineComments, diff)
			}
		})
	}
}

func TestSaveAsConfigsErrors(t *testing.T) {
	ctx := context.Background()

	testDeploymentFile := "testing/deployment.yaml"

	outputDir := "path/to/output"
	aggregateYaml := "aggregatedResources.yaml"

	tests := []struct {
		name string

		objs         Objects
		outputDir    string
		lineComments map[string]string
		oss          services.OSService

		want Objects
	}{{
		name: "Failed to make directory",

		outputDir:    outputDir,
		lineComments: nil,
		oss: &testservices.TestOS{
			StatResponse: map[string]testservices.StatResponse{
				outputDir: {
					Res: nil,
					Err: os.ErrNotExist,
				},
			},
			MkdirAllResponse: map[string]error{
				outputDir: fmt.Errorf("failed to make directory"),
			},
		},
	}, {
		name: "Failed to write file",

		outputDir:    outputDir,
		lineComments: nil,
		objs: Objects{
			newObjectFromFile(t, testDeploymentFile),
		},
		oss: &testservices.TestOS{
			StatResponse: map[string]testservices.StatResponse{
				outputDir: {
					Res: nil,
					Err: os.ErrNotExist,
				},
			},
			MkdirAllResponse: map[string]error{
				outputDir: nil,
			},
			WriteFileResponse: map[string]error{
				filepath.Join(outputDir, aggregateYaml): fmt.Errorf("failed to write file"),
			},
		},
	}, {
		name: "Failed to stat output directory",

		outputDir:    outputDir,
		lineComments: nil,
		objs: Objects{
			newObjectFromFile(t, testDeploymentFile),
		},
		oss: &testservices.TestOS{
			StatResponse: map[string]testservices.StatResponse{
				outputDir: {
					Res: nil,
					Err: fmt.Errorf("failed to stat file"),
				},
			},
		},
	}, {
		name:         "Output directory exists and is not empty",
		outputDir:    outputDir,
		lineComments: nil,
		objs: Objects{
			newObjectFromFile(t, testDeploymentFile),
		},
		oss: &testservices.TestOS{
			StatResponse: map[string]testservices.StatResponse{
				outputDir: {
					Res: &testservices.TestFileInfo{
						IsDirectory: true,
					},
					Err: nil,
				},
			},
			ReadDirResponse: map[string]testservices.ReadDirResponse{
				outputDir: {
					Res: []os.FileInfo{
						&testservices.TestFileInfo{
							BaseName:    "existing.txt",
							IsDirectory: false,
						},
					},
					Err: nil,
				},
			},
		},
	}, {
		name:         "Failed to read output directory",
		outputDir:    outputDir,
		lineComments: nil,
		objs: Objects{
			newObjectFromFile(t, testDeploymentFile),
		},
		oss: &testservices.TestOS{
			StatResponse: map[string]testservices.StatResponse{
				outputDir: {
					Res: &testservices.TestFileInfo{
						IsDirectory: true,
					},
					Err: nil,
				},
			},
			ReadDirResponse: map[string]testservices.ReadDirResponse{
				outputDir: {
					Res: nil,
					Err: fmt.Errorf("failed to read directory"),
				},
			},
		},
	}, {
		name:         "Output directory exists and is a file",
		outputDir:    outputDir,
		lineComments: nil,
		objs: Objects{
			newObjectFromFile(t, testDeploymentFile),
		},
		oss: &testservices.TestOS{
			StatResponse: map[string]testservices.StatResponse{
				outputDir: {
					Res: &testservices.TestFileInfo{
						IsDirectory: false,
					},
					Err: nil,
				},
			},
		},
	}, {
		name: "Line to add comment to contains newline character",

		outputDir: outputDir,
		objs: Objects{
			newObjectFromFile(t, testDeploymentFile),
		},
		lineComments: map[string]string{
			"asdf\nasdf": "asdf",
		},
		oss: &testservices.TestOS{
			StatResponse: map[string]testservices.StatResponse{
				outputDir: {
					Res: nil,
					Err: os.ErrNotExist,
				},
			},
			MkdirAllResponse: map[string]error{
				outputDir: nil,
			},
		},
	}, {
		name: "Comment to add contains newline character",

		outputDir: outputDir,
		objs: Objects{
			newObjectFromFile(t, testDeploymentFile),
		},
		lineComments: map[string]string{
			"asdf": "asdf\nasdf",
		},
		oss: &testservices.TestOS{
			StatResponse: map[string]testservices.StatResponse{
				outputDir: {
					Res: nil,
					Err: os.ErrNotExist,
				},
			},
			MkdirAllResponse: map[string]error{
				outputDir: nil,
			},
		},
	}}

	for _, tc := range tests {
		t.Run(tc.name, func(t *testing.T) {
			if err := SaveAsConfigs(ctx, tc.objs, tc.outputDir, tc.lineComments, tc.oss); err == nil {
				t.Errorf("SaveAsConfigs(ctx, %v, %s, %v, oss) = <nil>; want error", tc.objs, tc.outputDir, tc.lineComments)
			}
		})
	}
}

func TestParseConfigs(t *testing.T) {
	ctx := context.Background()

	testDeploymentFile := "testing/deployment.yaml"
	testServiceFile := "testing/service.yaml"
	testMultiResourceFile := "testing/multi-resource.yaml"
	testMultiResourceWithWhitespaceFile := "testing/multi-resource-with-whitespace.yaml"
	testWhitespaceAndCommentsFile := "testing/whitespace-and-comments.yaml"

	configsDir := "path/to/configs"
	deploymentYaml := "deployment.yaml"
	deploymentYml := "deployment.yml"
	serviceYaml := "service.yaml"
	multiResourceYaml := "multi-resource.yaml"
	multiResourceWithWhitespaceYaml := "multi-resource-with-whitespace.yaml"

	tests := []struct {
		name string

		configs string
		oss     services.OSService

		want Objects
	}{{
		name: "Configs is a directory with single .yaml file",

		configs: configsDir,
		oss: &testservices.TestOS{
			StatResponse: map[string]testservices.StatResponse{
				configsDir: {
					Res: &testservices.TestFileInfo{
						IsDirectory: true,
					},
					Err: nil,
				},
			},
			ReadDirResponse: map[string]testservices.ReadDirResponse{
				configsDir: {
					Res: []os.FileInfo{
						&testservices.TestFileInfo{
							BaseName:    deploymentYaml,
							IsDirectory: false,
						},
					},
					Err: nil,
				},
			},
			ReadFileResponse: map[string]testservices.ReadFileResponse{
				filepath.Join(configsDir, deploymentYaml): {
					Res: fileContents(t, testDeploymentFile),
					Err: nil,
				},
			},
		},

		want: Objects{
			newObjectFromFile(t, testDeploymentFile),
		},
	}, {
		name: "Configs is a directory with single .yml file",

		configs: configsDir,
		oss: &testservices.TestOS{
			StatResponse: map[string]testservices.StatResponse{
				configsDir: {
					Res: &testservices.TestFileInfo{
						IsDirectory: true,
					},
					Err: nil,
				},
			},
			ReadDirResponse: map[string]testservices.ReadDirResponse{
				configsDir: {
					Res: []os.FileInfo{
						&testservices.TestFileInfo{
							BaseName:    deploymentYml,
							IsDirectory: false,
						},
					},
					Err: nil,
				},
			},
			ReadFileResponse: map[string]testservices.ReadFileResponse{
				filepath.Join(configsDir, deploymentYml): {
					Res: fileContents(t, testDeploymentFile),
					Err: nil,
				},
			},
		},

		want: Objects{
			newObjectFromFile(t, testDeploymentFile),
		},
	}, {
		name: "Configs is a directory with multiple .yaml files",

		configs: configsDir,
		oss: &testservices.TestOS{
			StatResponse: map[string]testservices.StatResponse{
				configsDir: {
					Res: &testservices.TestFileInfo{
						IsDirectory: true,
					},
					Err: nil,
				},
			},
			ReadDirResponse: map[string]testservices.ReadDirResponse{
				configsDir: {
					Res: []os.FileInfo{
						&testservices.TestFileInfo{
							BaseName:    deploymentYaml,
							IsDirectory: false,
						},
						&testservices.TestFileInfo{
							BaseName:    serviceYaml,
							IsDirectory: false,
						},
					},
					Err: nil,
				},
			},
			ReadFileResponse: map[string]testservices.ReadFileResponse{
				filepath.Join(configsDir, deploymentYaml): {
					Res: fileContents(t, testDeploymentFile),
					Err: nil,
				},
				filepath.Join(configsDir, serviceYaml): {
					Res: fileContents(t, testServiceFile),
					Err: nil,
				},
			},
		},

		want: Objects{
			newObjectFromFile(t, testDeploymentFile),
			newObjectFromFile(t, testServiceFile),
		},
	}, {
		name: "Configs is a directory containing a multi-resource .yaml file",

		configs: configsDir,
		oss: &testservices.TestOS{
			StatResponse: map[string]testservices.StatResponse{
				configsDir: {
					Res: &testservices.TestFileInfo{
						IsDirectory: true,
					},
					Err: nil,
				},
			},
			ReadDirResponse: map[string]testservices.ReadDirResponse{
				configsDir: {
					Res: []os.FileInfo{
						&testservices.TestFileInfo{
							BaseName:    multiResourceYaml,
							IsDirectory: false,
						},
					},
					Err: nil,
				},
			},
			ReadFileResponse: map[string]testservices.ReadFileResponse{
				filepath.Join(configsDir, multiResourceYaml): {
					Res: fileContents(t, testMultiResourceFile),
					Err: nil,
				},
			},
		},

		want: Objects{
			newObjectFromFile(t, testDeploymentFile),
			newObjectFromFile(t, testServiceFile),
		},
	}, {
		name: "Configs is a directory containing a multi-resource .yaml file and single-resource .yaml file",

		configs: configsDir,
		oss: &testservices.TestOS{
			StatResponse: map[string]testservices.StatResponse{
				configsDir: {
					Res: &testservices.TestFileInfo{
						IsDirectory: true,
					},
					Err: nil,
				},
			},
			ReadDirResponse: map[string]testservices.ReadDirResponse{
				configsDir: {
					Res: []os.FileInfo{
						&testservices.TestFileInfo{
							BaseName:    multiResourceYaml,
							IsDirectory: false,
						},
						&testservices.TestFileInfo{
							BaseName:    deploymentYaml,
							IsDirectory: false,
						},
					},
					Err: nil,
				},
			},
			ReadFileResponse: map[string]testservices.ReadFileResponse{
				filepath.Join(configsDir, multiResourceYaml): {
					Res: fileContents(t, testMultiResourceFile),
					Err: nil,
				},
				filepath.Join(configsDir, deploymentYaml): {
					Res: fileContents(t, testDeploymentFile),
					Err: nil,
				},
			},
		},

		want: Objects{
			newObjectFromFile(t, testDeploymentFile),
			newObjectFromFile(t, testServiceFile),
			newObjectFromFile(t, testDeploymentFile),
		},
	}, {
		name: "Configs is a directory containing two multi-resource .yaml files",

		configs: configsDir,
		oss: &testservices.TestOS{
			StatResponse: map[string]testservices.StatResponse{
				configsDir: {
					Res: &testservices.TestFileInfo{
						IsDirectory: true,
					},
					Err: nil,
				},
			},
			ReadDirResponse: map[string]testservices.ReadDirResponse{
				configsDir: {
					Res: []os.FileInfo{
						&testservices.TestFileInfo{
							BaseName:    multiResourceYaml,
							IsDirectory: false,
						},
						&testservices.TestFileInfo{
							BaseName:    "multi-resource-2.yaml",
							IsDirectory: false,
						},
					},
					Err: nil,
				},
			},
			ReadFileResponse: map[string]testservices.ReadFileResponse{
				filepath.Join(configsDir, multiResourceYaml): {
					Res: fileContents(t, testMultiResourceFile),
					Err: nil,
				},
				filepath.Join(configsDir, "multi-resource-2.yaml"): {
					Res: fileContents(t, testMultiResourceFile),
					Err: nil,
				},
			},
		},

		want: Objects{
			newObjectFromFile(t, testDeploymentFile),
			newObjectFromFile(t, testServiceFile),
			newObjectFromFile(t, testDeploymentFile),
			newObjectFromFile(t, testServiceFile),
		},
	}, {
		name: "Configs is a directory containing a multi-resource .yaml file with whitespace",

		configs: configsDir,
		oss: &testservices.TestOS{
			StatResponse: map[string]testservices.StatResponse{
				configsDir: {
					Res: &testservices.TestFileInfo{
						IsDirectory: true,
					},
					Err: nil,
				},
			},
			ReadDirResponse: map[string]testservices.ReadDirResponse{
				configsDir: {
					Res: []os.FileInfo{
						&testservices.TestFileInfo{
							BaseName:    multiResourceWithWhitespaceYaml,
							IsDirectory: false,
						},
					},
					Err: nil,
				},
			},
			ReadFileResponse: map[string]testservices.ReadFileResponse{
				filepath.Join(configsDir, multiResourceWithWhitespaceYaml): {
					Res: fileContents(t, testMultiResourceWithWhitespaceFile),
					Err: nil,
				},
			},
		},

		want: Objects{
			newObjectFromFile(t, testDeploymentFile),
			newObjectFromFile(t, testServiceFile),
		},
	}, {
		name: "Configs is .yaml file",

		configs: deploymentYaml,
		oss: &testservices.TestOS{
			StatResponse: map[string]testservices.StatResponse{
				deploymentYaml: {
					Res: &testservices.TestFileInfo{
						IsDirectory: false,
					},
					Err: nil,
				},
			},
			ReadFileResponse: map[string]testservices.ReadFileResponse{
				deploymentYaml: {
					Res: fileContents(t, testDeploymentFile),
					Err: nil,
				},
			},
		},

		want: Objects{
			newObjectFromFile(t, testDeploymentFile),
		},
	}, {
		name: "Configs is .yml file",

		configs: deploymentYml,
		oss: &testservices.TestOS{
			StatResponse: map[string]testservices.StatResponse{
				deploymentYml: {
					Res: &testservices.TestFileInfo{
						IsDirectory: false,
					},
					Err: nil,
				},
			},
			ReadFileResponse: map[string]testservices.ReadFileResponse{
				deploymentYml: {
					Res: fileContents(t, testDeploymentFile),
					Err: nil,
				},
			},
		},

		want: Objects{
			newObjectFromFile(t, testDeploymentFile),
		},
	}, {
		name: "Configs is a multi-resource .yaml file",

		configs: multiResourceYaml,
		oss: &testservices.TestOS{
			StatResponse: map[string]testservices.StatResponse{
				multiResourceYaml: {
					Res: &testservices.TestFileInfo{
						IsDirectory: false,
					},
					Err: nil,
				},
			},
			ReadFileResponse: map[string]testservices.ReadFileResponse{
				multiResourceYaml: {
					Res: fileContents(t, testMultiResourceFile),
					Err: nil,
				},
			},
		},

		want: Objects{
			newObjectFromFile(t, testDeploymentFile),
			newObjectFromFile(t, testServiceFile),
		},
	}, {
		name: "Configs is a directory containing files that lead to collisions",

		configs: configsDir,
		oss: &testservices.TestOS{
			StatResponse: map[string]testservices.StatResponse{
				configsDir: {
					Res: &testservices.TestFileInfo{
						IsDirectory: true,
					},
					Err: nil,
				},
			},
			ReadDirResponse: map[string]testservices.ReadDirResponse{
				configsDir: {
					Res: []os.FileInfo{
						&testservices.TestFileInfo{
							BaseName:    "multi-resource-deployment-test-app.yaml",
							IsDirectory: false,
						},
						&testservices.TestFileInfo{
							BaseName:    "multi-resource-service-test-app.yaml",
							IsDirectory: false,
						},
						&testservices.TestFileInfo{
							BaseName:    multiResourceYaml,
							IsDirectory: false,
						},
					},
					Err: nil,
				},
			},
			ReadFileResponse: map[string]testservices.ReadFileResponse{
				filepath.Join(configsDir, "multi-resource-deployment-test-app.yaml"): {
					Res: fileContents(t, testDeploymentFile),
					Err: nil,
				},
				filepath.Join(configsDir, "multi-resource-service-test-app.yaml"): {
					Res: fileContents(t, testServiceFile),
					Err: nil,
				},
				filepath.Join(configsDir, multiResourceYaml): {
					Res: fileContents(t, testMultiResourceFile),
					Err: nil,
				},
			},
		},

		want: Objects{
			newObjectFromFile(t, testDeploymentFile),
			newObjectFromFile(t, testServiceFile),
			newObjectFromFile(t, testDeploymentFile),
			newObjectFromFile(t, testServiceFile),
		},
	}, {
		name: "Configs is stdin with single object",

		configs: "-",
		oss: &testservices.TestOS{
			StatResponse: map[string]testservices.StatResponse{
				"-": {
					Res: &testservices.TestFileInfo{
						IsDirectory: false,
					},
					Err: nil,
				},
			},
			ReadFileResponse: map[string]testservices.ReadFileResponse{
				"-": {
					Res: fileContents(t, testDeploymentFile),
					Err: nil,
				},
			},
		},

		want: Objects{
			newObjectFromFile(t, testDeploymentFile),
		},
	}, {
		name: "Configs is stdin with multiple objects",

		configs: "-",
		oss: &testservices.TestOS{
			StatResponse: map[string]testservices.StatResponse{
				"-": {
					Res: &testservices.TestFileInfo{
						IsDirectory: false,
					},
					Err: nil,
				},
			},
			ReadFileResponse: map[string]testservices.ReadFileResponse{
				"-": {
					Res: fileContents(t, testMultiResourceFile),
					Err: nil,
				},
			},
		},

		want: Objects{
			newObjectFromFile(t, testDeploymentFile),
			newObjectFromFile(t, testServiceFile),
		},
	}, {
		name: "Do not parse file with only comments and whitespace",

		configs: "file.yaml",
		oss: &testservices.TestOS{
			StatResponse: map[string]testservices.StatResponse{
				"file.yaml": {
					Res: &testservices.TestFileInfo{
						IsDirectory: false,
					},
					Err: nil,
				},
			},
			ReadFileResponse: map[string]testservices.ReadFileResponse{
				filepath.Join("file.yaml"): {
					Res: fileContents(t, testWhitespaceAndCommentsFile),
					Err: nil,
				},
			},
		},

		want: Objects{},
	}, {
		name: "Do not parse file in dir with only comments and whitespace",

		configs: configsDir,
		oss: &testservices.TestOS{
			StatResponse: map[string]testservices.StatResponse{
				configsDir: {
					Res: &testservices.TestFileInfo{
						IsDirectory: true,
					},
					Err: nil,
				},
			},
			ReadDirResponse: map[string]testservices.ReadDirResponse{
				configsDir: {
					Res: []os.FileInfo{
						&testservices.TestFileInfo{
							BaseName:    "file.yaml",
							IsDirectory: false,
						},
					},
					Err: nil,
				},
			},
			ReadFileResponse: map[string]testservices.ReadFileResponse{
				filepath.Join(configsDir, "file.yaml"): {
					Res: fileContents(t, testWhitespaceAndCommentsFile),
					Err: nil,
				},
			},
		},

		want: Objects{},
	}}

	for _, tc := range tests {
		t.Run(tc.name, func(t *testing.T) {
			if got, err := ParseConfigs(ctx, tc.configs, tc.oss); !reflect.DeepEqual(got, tc.want) || err != nil {
				t.Errorf("ParseConfigs(ctx, %s, oss) = %v, %v; want %v, <nil>", tc.configs, got, err, tc.want)
			}
		})
	}
}

func TestParseConfigsErrors(t *testing.T) {
	ctx := context.Background()

	configsDir := "path/to/configs"
	deploymentYaml := "deployment.yaml"
	txtFile := "file.txt"

	tests := []struct {
		name string

		configs string
		oss     services.OSService
	}{{
		name: "Failed to get file info",

		configs: configsDir,
		oss: &testservices.TestOS{
			StatResponse: map[string]testservices.StatResponse{
				configsDir: {
					Res: nil,
					Err: fmt.Errorf("failed to call stat"),
				},
			},
		},
	}, {
		name: "Failed to read directory",

		configs: configsDir,
		oss: &testservices.TestOS{
			StatResponse: map[string]testservices.StatResponse{
				configsDir: {
					Res: &testservices.TestFileInfo{
						IsDirectory: true,
					},
					Err: nil,
				},
			},
			ReadDirResponse: map[string]testservices.ReadDirResponse{
				configsDir: {
					Res: nil,
					Err: fmt.Errorf("failed to read directory"),
				},
			},
		},
	}, {
		name: "Failed to read file",

		configs: deploymentYaml,
		oss: &testservices.TestOS{
			StatResponse: map[string]testservices.StatResponse{
				deploymentYaml: {
					Res: &testservices.TestFileInfo{
						IsDirectory: false,
					},
					Err: nil,
				},
			},
			ReadFileResponse: map[string]testservices.ReadFileResponse{
				deploymentYaml: {
					Res: nil,
					Err: fmt.Errorf("failed to read file"),
				},
			},
		},
	}, {
		name: "Configs is a directory with no files",

		configs: configsDir,
		oss: &testservices.TestOS{
			StatResponse: map[string]testservices.StatResponse{
				configsDir: {
					Res: &testservices.TestFileInfo{
						IsDirectory: true,
					},
					Err: nil,
				},
			},
			ReadDirResponse: map[string]testservices.ReadDirResponse{
				configsDir: {
					Res: []os.FileInfo{},
					Err: nil,
				},
			},
		},
	}, {
		name: "Configs is a file that does not end in .yaml or .yaml",

		configs: txtFile,
		oss: &testservices.TestOS{
			StatResponse: map[string]testservices.StatResponse{
				txtFile: {
					Res: &testservices.TestFileInfo{
						IsDirectory: false,
					},
					Err: nil,
				},
			},
		},
	}, {
		name: "Configs is a directory with no .yaml or .yml files",

		configs: configsDir,
		oss: &testservices.TestOS{
			StatResponse: map[string]testservices.StatResponse{
				configsDir: {
					Res: &testservices.TestFileInfo{
						IsDirectory: true,
					},
					Err: nil,
				},
			},
			ReadDirResponse: map[string]testservices.ReadDirResponse{
				configsDir: {
					Res: []os.FileInfo{
						&testservices.TestFileInfo{
							BaseName: txtFile,
						},
					},
					Err: nil,
				},
			},
		},
	}}

	for _, tc := range tests {
		t.Run(tc.name, func(t *testing.T) {
			if got, err := ParseConfigs(ctx, tc.configs, tc.oss); got != nil || err == nil {
				t.Errorf("ParseConfigs(ctx, %s, oss) = %v, <nil>; want <nil>, error", tc.configs, got)
			}
		})
	}
}

func TestUpdateMatchingContainerImage(t *testing.T) {
	ctx := context.Background()

	testCronjobFile := "testing/cronjob.yaml"
	testCronjobUpdatedFile := "testing/cronjob-updated.yaml"
	testDaemonsetFile := "testing/daemonset.yaml"
	testDaemonsetUpdatedFile := "testing/daemonset-updated.yaml"
	testDeploymentFile := "testing/deployment.yaml"
	testDeploymentUpdatedFile := "testing/deployment-updated.yaml"
	testJobFile := "testing/job.yaml"
	testJobUpdatedFile := "testing/job-updated.yaml"
	testPodFile := "testing/pod.yaml"
	testPodUpdatedFile := "testing/pod-updated.yaml"
	testReplicasetFile := "testing/replicaset.yaml"
	testReplicasetUpdatedFile := "testing/replicaset-updated.yaml"
	testReplicationcontrollerFile := "testing/replicationcontroller.yaml"
	testReplicationcontrollerUpdatedFile := "testing/replicationcontroller-updated.yaml"
	testStatefulsetFile := "testing/statefulset.yaml"
	testStatefulsetUpdatedFile := "testing/statefulset-updated.yaml"
	testDeployment2File := "testing/deployment-2.yaml"
	testDeployment3File := "testing/deployment-3.yaml"
	testDeploymentUpdated3File := "testing/deployment-updated-2.yaml"

	imageName := "gcr.io/cbd-test/test-app"
	replace := "REPLACED"

	tests := []struct {
		name string

		objs Objects

		beforeUpdate Objects
		want         Objects
	}{{
		name: "Empty objects",

		objs: Objects{},

		beforeUpdate: Objects{},
		want:         Objects{},
	}, {
		name: "Update objects",

		objs: Objects{
			newObjectFromFile(t, testCronjobFile),
			newObjectFromFile(t, testDaemonsetFile),
			newObjectFromFile(t, testDeploymentFile),
			newObjectFromFile(t, testJobFile),
			newObjectFromFile(t, testPodFile),
			newObjectFromFile(t, testReplicasetFile),
			newObjectFromFile(t, testReplicationcontrollerFile),
			newObjectFromFile(t, testStatefulsetFile),
		},

		beforeUpdate: Objects{
			newObjectFromFile(t, testCronjobFile),
			newObjectFromFile(t, testDaemonsetFile),
			newObjectFromFile(t, testDeploymentFile),
			newObjectFromFile(t, testJobFile),
			newObjectFromFile(t, testPodFile),
			newObjectFromFile(t, testReplicasetFile),
			newObjectFromFile(t, testReplicationcontrollerFile),
			newObjectFromFile(t, testStatefulsetFile),
		},
		want: Objects{
			newObjectFromFile(t, testCronjobUpdatedFile),
			newObjectFromFile(t, testDaemonsetUpdatedFile),
			newObjectFromFile(t, testDeploymentUpdatedFile),
			newObjectFromFile(t, testJobUpdatedFile),
			newObjectFromFile(t, testPodUpdatedFile),
			newObjectFromFile(t, testReplicasetUpdatedFile),
			newObjectFromFile(t, testReplicationcontrollerUpdatedFile),
			newObjectFromFile(t, testStatefulsetUpdatedFile),
		},
	}, {
		name: "Nothing to update",

		objs: Objects{
			newObjectFromFile(t, testDeployment2File),
		},

		beforeUpdate: Objects{
			newObjectFromFile(t, testDeployment2File),
		},
		want: Objects{
			newObjectFromFile(t, testDeployment2File),
		},
	}, {
		name: "Second image is substring of first",

		objs: Objects{
			newObjectFromFile(t, testDeployment3File),
		},

		beforeUpdate: Objects{
			newObjectFromFile(t, testDeployment3File),
		},
		want: Objects{
			newObjectFromFile(t, testDeploymentUpdated3File),
		},
	}}

	for _, tc := range tests {
		t.Run(tc.name, func(t *testing.T) {
			if err := UpdateMatchingContainerImage(ctx, tc.objs, imageName, replace); !reflect.DeepEqual(tc.objs, tc.want) || err != nil {
				t.Errorf("UpdateMatchingContainerImage(ctx, %v, %s, %s) = %v, %v; want <nil>, %v", tc.beforeUpdate, imageName, replace, err, tc.objs, tc.want)
			}
		})
	}
}

func TestAddLabel(t *testing.T) {
	ctx := context.Background()

	testDeploymentFile := "testing/deployment.yaml"
	testDeploymentUpdatedLabelFile := "testing/deployment-updated-label.yaml"
	testDeploymentUpdatedLabel2File := "testing/deployment-updated-label-2.yaml"
	testCronjobFile := "testing/cronjob.yaml"
	testCronjobUpdatedLabelFile := "testing/cronjob-updated-label.yaml"
	testDaemonsetFile := "testing/daemonset.yaml"
	testDaemonsetUpdatedLabelFile := "testing/daemonset-updated-label.yaml"
	testDaemonsetUpdatedLabel2File := "testing/daemonset-updated-label-2.yaml"
	testJobFile := "testing/job.yaml"
	testJobUpdatedLabelFile := "testing/job-updated-label.yaml"
	testReplicasetFile := "testing/replicaset.yaml"
	testReplicasetUpdatedLabelFile := "testing/replicaset-updated-label.yaml"
	testReplicationcontrollerFile := "testing/replicationcontroller.yaml"
	testReplicationcontrollerUpdatedLabelFile := "testing/replicationcontroller-updated-label.yaml"
	testStatefulsetFile := "testing/statefulset.yaml"
	testStatefulsetUpdatedLabelFile := "testing/statefulset-updated-label.yaml"

	tests := []struct {
		name string

		obj      *Object
		key      string
		value    string
		override bool

		beforeUpdate *Object
		want         *Object
	}{{
		name: "Override key",

		obj:      newObjectFromFile(t, testDeploymentFile),
		key:      "app",
		value:    "OVERRIDDEN",
		override: true,

		beforeUpdate: newObjectFromFile(t, testDeploymentFile),
		want:         newObjectFromFile(t, testDeploymentUpdatedLabelFile),
	}, {
		name: "Does not override key",

		obj:      newObjectFromFile(t, testDeploymentFile),
		key:      "app",
		value:    "OVERRIDDEN",
		override: false,

		beforeUpdate: newObjectFromFile(t, testDeploymentFile),
		want:         newObjectFromFile(t, testDeploymentFile),
	}, {
		name: "Normal case",

		obj:      newObjectFromFile(t, testDeploymentFile),
		key:      "foo",
		value:    "bar",
		override: false,

		beforeUpdate: newObjectFromFile(t, testDeploymentFile),
		want:         newObjectFromFile(t, testDeploymentUpdatedLabel2File),
	}, {
		name: "No existing labels field",

		obj:      newObjectFromFile(t, testCronjobFile),
		key:      "foo",
		value:    "bar",
		override: false,

		beforeUpdate: newObjectFromFile(t, testCronjobFile),
		want:         newObjectFromFile(t, testCronjobUpdatedLabelFile),
	}, {
		name: "DaemonSet nested template",

		obj:      newObjectFromFile(t, testDaemonsetFile),
		key:      "foo",
		value:    "bar",
		override: false,

		beforeUpdate: newObjectFromFile(t, testDaemonsetFile),
		want:         newObjectFromFile(t, testDaemonsetUpdatedLabelFile),
	}, {
		name:     "DaemonSet nested template, no override",
		obj:      newObjectFromFile(t, testDaemonsetFile),
		key:      "app",
		value:    "hi",
		override: false,

		beforeUpdate: newObjectFromFile(t, testDaemonsetFile),
		want:         newObjectFromFile(t, testDaemonsetUpdatedLabel2File),
	}, {
		name: "Job nested template",

		obj:      newObjectFromFile(t, testJobFile),
		key:      "foo",
		value:    "bar",
		override: false,

		beforeUpdate: newObjectFromFile(t, testJobFile),
		want:         newObjectFromFile(t, testJobUpdatedLabelFile),
	}, {
		name: "ReplicaSet nested template",

		obj:      newObjectFromFile(t, testReplicasetFile),
		key:      "foo",
		value:    "bar",
		override: false,

		beforeUpdate: newObjectFromFile(t, testReplicasetFile),
		want:         newObjectFromFile(t, testReplicasetUpdatedLabelFile),
	}, {
		name: "ReplicationController nested template",

		obj:      newObjectFromFile(t, testReplicationcontrollerFile),
		key:      "foo",
		value:    "bar",
		override: false,

		beforeUpdate: newObjectFromFile(t, testReplicationcontrollerFile),
		want:         newObjectFromFile(t, testReplicationcontrollerUpdatedLabelFile),
	}, {
		name: "StatefulSet nested template",

		obj:      newObjectFromFile(t, testStatefulsetFile),
		key:      "foo",
		value:    "bar",
		override: false,

		beforeUpdate: newObjectFromFile(t, testStatefulsetFile),
		want:         newObjectFromFile(t, testStatefulsetUpdatedLabelFile),
	}}

	for _, tc := range tests {
		t.Run(tc.name, func(t *testing.T) {
			if err := AddLabel(ctx, tc.obj, tc.key, tc.value, tc.override); !reflect.DeepEqual(tc.obj, tc.want) || err != nil {
				t.Errorf("AddLabel(ctx, %v, %s, %s, %t) = %v, %v; want <nil>, %v", tc.beforeUpdate, tc.key, tc.value, tc.override, err, tc.obj, tc.want)
			}
		})
	}
}

func TestAddLabelErrors(t *testing.T) {
	ctx := context.Background()

	testDeploymentFile := "testing/deployment.yaml"

	tests := []struct {
		name string

		obj   *Object
		key   string
		value string
	}{{
		name: "Empty key",

		obj:   newObjectFromFile(t, testDeploymentFile),
		key:   "",
		value: "bar",
	}, {
		name: "Empty value",

		obj:   newObjectFromFile(t, testDeploymentFile),
		key:   "foo",
		value: "",
	}}

	for _, tc := range tests {
		t.Run(tc.name, func(t *testing.T) {
			if err := AddLabel(ctx, tc.obj, tc.key, tc.value, false); err == nil {
				t.Errorf("AddLabel(ctx, %v, %s, %s, false) = <nil>; want error", tc.obj, tc.key, tc.value)
			}
		})
	}
}

func TestAddAnnotation(t *testing.T) {
	testDeploymentFile := "testing/deployment.yaml"
	testDeploymentUpdatedAnnotationFile := "testing/deployment-updated-annotation.yaml"
	testCronjobFile := "testing/cronjob.yaml"
	testCronjobUpdatedAnnotationFile := "testing/cronjob-updated-annotation.yaml"
	testDaemonsetFile := "testing/daemonset.yaml"
	testDaemonsetUpdatedAnnotationFile := "testing/daemonset-updated-annotation.yaml"
	testJobFile := "testing/job.yaml"
	testJobUpdatedAnnotationFile := "testing/job-updated-annotation.yaml"
	testReplicasetFile := "testing/replicaset.yaml"
	testReplicasetUpdatedAnnotationFile := "testing/replicaset-updated-annotation.yaml"
	testReplicationcontrollerFile := "testing/replicationcontroller.yaml"
	testReplicationcontrollerUpdatedAnnotationFile := "testing/replicationcontroller-updated-annotation.yaml"
	testStatefulsetFile := "testing/statefulset.yaml"
	testStatefulsetUpdatedAnnotationFile := "testing/statefulset-updated-annotation.yaml"

	tests := []struct {
		name string

		obj   *Object
		key   string
		value string

		beforeUpdate *Object
		want         *Object
	}{{
		name: "Normal case",

		obj:   newObjectFromFile(t, testDeploymentFile),
		key:   "foo",
		value: "bar",

		beforeUpdate: newObjectFromFile(t, testDeploymentFile),
		want:         newObjectFromFile(t, testDeploymentUpdatedAnnotationFile),
	}, {
		name: "No existing annotations field",

		obj:   newObjectFromFile(t, testCronjobFile),
		key:   "foo",
		value: "bar",

		beforeUpdate: newObjectFromFile(t, testCronjobFile),
		want:         newObjectFromFile(t, testCronjobUpdatedAnnotationFile),
	}, {
		name: "DaemonSet nested template",

		obj:   newObjectFromFile(t, testDaemonsetFile),
		key:   "foo",
		value: "bar",

		beforeUpdate: newObjectFromFile(t, testDaemonsetFile),
		want:         newObjectFromFile(t, testDaemonsetUpdatedAnnotationFile),
	}, {
		name: "Job nested template",

		obj:   newObjectFromFile(t, testJobFile),
		key:   "foo",
		value: "bar",

		beforeUpdate: newObjectFromFile(t, testJobFile),
		want:         newObjectFromFile(t, testJobUpdatedAnnotationFile),
	}, {
		name: "ReplicaSet nested template",

		obj:   newObjectFromFile(t, testReplicasetFile),
		key:   "foo",
		value: "bar",

		beforeUpdate: newObjectFromFile(t, testReplicasetFile),
		want:         newObjectFromFile(t, testReplicasetUpdatedAnnotationFile),
	}, {
		name: "ReplicationController nested template",

		obj:   newObjectFromFile(t, testReplicationcontrollerFile),
		key:   "foo",
		value: "bar",

		beforeUpdate: newObjectFromFile(t, testReplicationcontrollerFile),
		want:         newObjectFromFile(t, testReplicationcontrollerUpdatedAnnotationFile),
	}, {
		name: "StatefulSet nested template",

		obj:   newObjectFromFile(t, testStatefulsetFile),
		key:   "foo",
		value: "bar",

		beforeUpdate: newObjectFromFile(t, testStatefulsetFile),
		want:         newObjectFromFile(t, testStatefulsetUpdatedAnnotationFile),
	}}

	for _, tc := range tests {
		t.Run(tc.name, func(t *testing.T) {
			if err := AddAnnotation(tc.obj, tc.key, tc.value); !reflect.DeepEqual(tc.obj, tc.want) || err != nil {
				t.Errorf("AddAnnotation(%v, %s, %s) = %v, %v; want <nil>, %v", tc.beforeUpdate, tc.key, tc.value, err, tc.obj, tc.want)
			}
		})
	}
}

func TestAddAnnotationErrors(t *testing.T) {
	testDeploymentFile := "testing/deployment.yaml"

	tests := []struct {
		name string

		obj   *Object
		key   string
		value string
	}{{
		name: "Empty key",

		obj:   newObjectFromFile(t, testDeploymentFile),
		key:   "",
		value: "bar",
	}, {
		name: "Empty value",

		obj:   newObjectFromFile(t, testDeploymentFile),
		key:   "foo",
		value: "",
	}}

	for _, tc := range tests {
		t.Run(tc.name, func(t *testing.T) {
			if err := AddAnnotation(tc.obj, tc.key, tc.value); err == nil {
				t.Errorf("AddAnnotation(%v, %s, %s) = <nil>; want error", tc.obj, tc.key, tc.value)
			}
		})
	}
}

func TestUpdateNamespace(t *testing.T) {
	ctx := context.Background()

	testHpaFile := "testing/hpa.yaml"
	testHpaUpdatedNamespacefile := "testing/hpa-updated-namespace.yaml"
	testDeploymentFile := "testing/deployment.yaml"
	testDeploymentUpdatedNamespacefile := "testing/deployment-updated-namespace.yaml"

	tests := []struct {
		name string

		objs    Objects
		replace string

		beforeUpdate Objects
		want         Objects
	}{{
		name: "Updates namespace",

		objs: Objects{
			newObjectFromFile(t, testHpaFile),
		},
		replace: "REPLACED",

		beforeUpdate: Objects{
			newObjectFromFile(t, testHpaFile),
		},
		want: Objects{
			newObjectFromFile(t, testHpaUpdatedNamespacefile),
		},
	}, {
		name: "No namespace field",

		objs: Objects{
			newObjectFromFile(t, testDeploymentFile),
		},
		replace: "REPLACED",

		beforeUpdate: Objects{
			newObjectFromFile(t, testDeploymentFile),
		},
		want: Objects{
			newObjectFromFile(t, testDeploymentUpdatedNamespacefile),
		},
	}, {
		name: "Same namespace",

		objs: Objects{
			newObjectFromFile(t, testHpaFile),
		},
		replace: "default",

		beforeUpdate: Objects{
			newObjectFromFile(t, testHpaFile),
		},
		want: Objects{
			newObjectFromFile(t, testHpaFile),
		},
	}, {
		name: "Empty objects",

		objs:    Objects{},
		replace: "REPLACED",

		beforeUpdate: Objects{},
		want:         Objects{},
	}}

	for _, tc := range tests {
		t.Run(tc.name, func(t *testing.T) {
			if err := UpdateNamespace(ctx, tc.objs, tc.replace); !reflect.DeepEqual(tc.objs, tc.want) || err != nil {
				t.Errorf("UpdateNamespace(ctx, %v, %s) = %v, %v; want <nil>, %v", tc.beforeUpdate, tc.replace, err, tc.objs, tc.want)
			}
		})
	}
}

func TestAddNamespaceIfMissing(t *testing.T) {
	testDeploymentFile := "testing/deployment.yaml"
	testDeploymentUpdatedNamespacefile := "testing/deployment-updated-namespace.yaml"
	testHpaFile := "testing/hpa.yaml"

	tests := []struct {
		name string

		objs    Objects
		replace string

		beforeUpdate Objects
		want         Objects
	}{{
		name: "No namespace field, adds namespace",

		objs: Objects{
			newObjectFromFile(t, testDeploymentFile),
		},
		replace: "REPLACED",

		beforeUpdate: Objects{
			newObjectFromFile(t, testDeploymentFile),
		},
		want: Objects{
			newObjectFromFile(t, testDeploymentUpdatedNamespacefile),
		},
	}, {
		name: "Does not update namespace",

		objs: Objects{
			newObjectFromFile(t, testHpaFile),
		},
		replace: "REPLACED",

		beforeUpdate: Objects{
			newObjectFromFile(t, testHpaFile),
		},
		want: Objects{
			newObjectFromFile(t, testHpaFile),
		},
	}, {
		name: "Empty objects",

		objs:    Objects{},
		replace: "REPLACED",

		beforeUpdate: Objects{},
		want:         Objects{},
	}}

	for _, tc := range tests {
		t.Run(tc.name, func(t *testing.T) {
			if err := AddNamespaceIfMissing(tc.objs, tc.replace); !reflect.DeepEqual(tc.objs, tc.want) || err != nil {
				t.Errorf("AddNamespaceIfMissing(ctx, %v, %s) = %v, %v; want <nil>, %v", tc.beforeUpdate, tc.replace, err, tc.objs, tc.want)
			}
		})
	}
}

func TestHasObject(t *testing.T) {
	ctx := context.Background()

	testDeploymentFile := "testing/deployment.yaml"
	testHpaFile := "testing/hpa.yaml"

	tests := []struct {
		name string

		objs    Objects
		kind    string
		objName string

		want bool
	}{{
		name: "Has object",

		objs: Objects{
			newObjectFromFile(t, testDeploymentFile),
		},
		kind:    "Deployment",
		objName: "test-app",

		want: true,
	}, {
		name: "Does not have object",

		objs: Objects{
			newObjectFromFile(t, testHpaFile),
		},
		kind:    "Deployment",
		objName: "test-app",

		want: false,
	}, {
		name: "Empty objects",

		objs:    Objects{},
		kind:    "Deployment",
		objName: "test-app",

		want: false,
	}, {
		name: "Duplicate objects",

		objs: Objects{
			newObjectFromFile(t, testDeploymentFile),
			newObjectFromFile(t, testDeploymentFile),
			newObjectFromFile(t, testDeploymentFile),
			newObjectFromFile(t, testHpaFile),
		},
		kind:    "Deployment",
		objName: "test-app",

		want: true,
	}}

	for _, tc := range tests {
		t.Run(tc.name, func(t *testing.T) {
			if got, err := HasObject(ctx, tc.objs, tc.kind, tc.objName); got != tc.want || err != nil {
				t.Errorf("HasObject(ctx, %v, %s, %s) = %t, %v; want %t, <nil>", tc.objs, tc.kind, tc.objName, got, err, tc.want)
			}
		})
	}
}

func TestCreateDeploymentObject(t *testing.T) {
	ctx := context.Background()

	testDeploymentFile := "testing/deployment-4.yaml"

	objName := "test-app"
	selectorValue := "foo"
	image := "bar"

	want := newObjectFromFile(t, testDeploymentFile)

	if got, err := CreateDeploymentObject(ctx, objName, selectorValue, image); !reflect.DeepEqual(got, want) || err != nil {
		t.Errorf("CreateDeploymentObject(ctx, %s  %s, %s) = %v, %v; want %v, <nil>", objName, selectorValue, image, got, err, want)
	}
}

func TestCreateHorizontalPodAutoscalerObject(t *testing.T) {
	ctx := context.Background()

	testHorizontalPodAutoscalerFile := "testing/hpa-2.yaml"

	objName := "test-app-hpa"
	deploymentName := "test-app"

	want := newObjectFromFile(t, testHorizontalPodAutoscalerFile)

	if got, err := CreateHorizontalPodAutoscalerObject(ctx, objName, deploymentName); !reflect.DeepEqual(got, want) || err != nil {
		t.Errorf("CreateHorizontalPodAutoscalerObject(ctx, %s, %s) = %v, %v; want %v, <nil>", objName, deploymentName, got, err, want)
	}
}

func TestCreateNamespaceObject(t *testing.T) {
	ctx := context.Background()

	testNamespaceFile := "testing/namespace.yaml"

	objName := "foobar"

	want := newObjectFromFile(t, testNamespaceFile)

	if got, err := CreateNamespaceObject(ctx, objName); !reflect.DeepEqual(got, want) || err != nil {
		t.Errorf("CreateNamespaceObject(ctx, %s) = %v, %v; want %v, <nil>", objName, got, err, want)
	}
}

func TestCreateNamespaceObjectErrors(t *testing.T) {
	ctx := context.Background()

	objName := "default"

	if got, err := CreateNamespaceObject(ctx, objName); got != nil || err == nil {
		t.Errorf("CreateNamespaceObject(ctx, %s) = %v, %v; want <nil>, error", objName, got, err)
	}
}

func TestCreateServiceObject(t *testing.T) {
	ctx := context.Background()

	testServiceFile := "testing/service-2.yaml"

	objName := "test-app-service"
	selectorKey := "app"
	selectorValue := "test-app"
	port := 100

	want := newObjectFromFile(t, testServiceFile)

	if got, err := CreateServiceObject(ctx, objName, selectorKey, selectorValue, port); !reflect.DeepEqual(got, want) || err != nil {
		t.Errorf("CreateServiceObject(ctx, %s, %s, %s, %d) = %v, %v; want %v, <nil>", objName, selectorKey, selectorValue, port, got, err, want)
	}
}

func TestDeploySummary(t *testing.T) {
	ctx := context.Background()

	testCronjobReadyFile := "testing/cronjob.yaml"
	testDaemonsetReadyFile := "testing/daemonset-ready.yaml"
	testDeploymentReadyFile := "testing/deployment-ready.yaml"
	testNamespaceReadyFile := "testing/namespace.yaml"
	testReplicationcontrollerReadyFile := "testing/replicationcontroller-ready.yaml"
	testLoadBalancerServiceReadyFile := "testing/service-ready.yaml"
	testLoadBalancerServiceUnreadyFile := "testing/service-unready.yaml"
	testExternalNameServiceReadyFile := "testing/service-ready-4.yaml"
	testStatefulsetUnreadyFile := "testing/statefulset-unready.yaml"

	tests := []struct {
		name string

		objs Objects

		want string
	}{{
		name: "Simple deploy summary",

		objs: Objects{
			newObjectFromFile(t, testCronjobReadyFile),
			newObjectFromFile(t, testDaemonsetReadyFile),
			newObjectFromFile(t, testDeploymentReadyFile),
			newObjectFromFile(t, testNamespaceReadyFile),
			newObjectFromFile(t, testReplicationcontrollerReadyFile),
			newObjectFromFile(t, testLoadBalancerServiceReadyFile),
			newObjectFromFile(t, testExternalNameServiceReadyFile),
			newObjectFromFile(t, testStatefulsetUnreadyFile),
		},

		want: `NAMESPACE                KIND                     NAME                              READY    
default                  CronJob                  test-cron-job                     Yes      
default                  DaemonSet                test-app-daemonset                Yes      
foobar                   Deployment               test-app                          Yes      
default                  Namespace                foobar                            Yes      
test-local-deploy-all    ReplicationController    test-app-replicationcontroller    Yes      
foobar                   Service                  test-app                          Yes      34.74.85.152
foobar                   Service                  test-app-service-externalname     Yes      test-app.example.com
default                  StatefulSet              test-app-statefulset              No       
`,
	}, {
		name: "LoadBalancer Service not ready",

		objs: Objects{
			newObjectFromFile(t, testCronjobReadyFile),
			newObjectFromFile(t, testDaemonsetReadyFile),
			newObjectFromFile(t, testDeploymentReadyFile),
			newObjectFromFile(t, testNamespaceReadyFile),
			newObjectFromFile(t, testReplicationcontrollerReadyFile),
			newObjectFromFile(t, testLoadBalancerServiceUnreadyFile),
			newObjectFromFile(t, testExternalNameServiceReadyFile),
			newObjectFromFile(t, testStatefulsetUnreadyFile),
		},

		want: `NAMESPACE                KIND                     NAME                              READY    
default                  CronJob                  test-cron-job                     Yes      
default                  DaemonSet                test-app-daemonset                Yes      
foobar                   Deployment               test-app                          Yes      
default                  Namespace                foobar                            Yes      
test-local-deploy-all    ReplicationController    test-app-replicationcontroller    Yes      
foobar                   Service                  test-app                          No       
foobar                   Service                  test-app-service-externalname     Yes      test-app.example.com
default                  StatefulSet              test-app-statefulset              No       
`,
	}}

	for _, tc := range tests {
		t.Run(tc.name, func(t *testing.T) {
			if got, err := DeploySummary(ctx, tc.objs); got != tc.want || err != nil {
				t.Errorf("DeploySummary(ctx, %v) = %s, %v; want %v, <nil>", tc.objs, got, err, tc.want)
			}
		})
	}
}

func TestSortObjectsByKindAndName(t *testing.T) {
	testCronjobFile := "testing/cronjob.yaml"
	testCronjob2File := "testing/cronjob-updated.yaml"
	testDaemonsetFile := "testing/daemonset.yaml"
	testDaemonset2File := "testing/daemonset-updated.yaml"
	testDeploymentFile := "testing/deployment.yaml"
	testDeployment2File := "testing/deployment-updated.yaml"
	testJobFile := "testing/job.yaml"
	testJob2File := "testing/job-updated.yaml"
	testPodFile := "testing/pod.yaml"
	testPod2File := "testing/pod-updated.yaml"

	objs := []*Object{
		newObjectFromFile(t, testPod2File),
		newObjectFromFile(t, testCronjobFile),
		newObjectFromFile(t, testJob2File),
		newObjectFromFile(t, testDeployment2File),
		newObjectFromFile(t, testDaemonsetFile),
		newObjectFromFile(t, testDeploymentFile),
		newObjectFromFile(t, testPodFile),
		newObjectFromFile(t, testJobFile),
		newObjectFromFile(t, testCronjob2File),
		newObjectFromFile(t, testDaemonset2File),
	}

	beforeUpdate := []*Object{
		newObjectFromFile(t, testPod2File),
		newObjectFromFile(t, testCronjobFile),
		newObjectFromFile(t, testJob2File),
		newObjectFromFile(t, testDeployment2File),
		newObjectFromFile(t, testDaemonsetFile),
		newObjectFromFile(t, testDeploymentFile),
		newObjectFromFile(t, testPodFile),
		newObjectFromFile(t, testJobFile),
		newObjectFromFile(t, testCronjob2File),
		newObjectFromFile(t, testDaemonset2File),
	}
	want := []*Object{
		newObjectFromFile(t, testCronjobFile),
		newObjectFromFile(t, testCronjob2File),
		newObjectFromFile(t, testDaemonsetFile),
		newObjectFromFile(t, testDaemonset2File),
		newObjectFromFile(t, testDeployment2File),
		newObjectFromFile(t, testDeploymentFile),
		newObjectFromFile(t, testJob2File),
		newObjectFromFile(t, testJobFile),
		newObjectFromFile(t, testPod2File),
		newObjectFromFile(t, testPodFile),
	}

	if sortObjectsByKindAndName(objs); !reflect.DeepEqual(objs, want) {
		t.Errorf("sortObjectsByKindAndName(%v) = %v; want %v", beforeUpdate, objs, want)
	}
}

func TestAddCommentsToLines(t *testing.T) {
	tests := []struct {
		name string

		s            string
		lineComments map[string]string

		want string
	}{{
		name: "Add comments to lines",

		s: "abc\n123\nhithere\nbyehere",
		lineComments: map[string]string{
			"12":   "first comment",
			"here": "multiple comments",
		},

		want: "abc\n123  # first comment\nhithere  # multiple comments\nbyehere  # multiple comments",
	}, {
		name: "No comments to add",

		s:            "abc\n123\nhithere\nbyehere",
		lineComments: nil,

		want: "abc\n123\nhithere\nbyehere",
	}, {
		name: "No matching lines",

		s: "red\nfish\nblue\nfish",
		lineComments: map[string]string{
			"12":   "first comment",
			"here": "multiple comments",
		},
		want: "red\nfish\nblue\nfish",
	}, {
		name: "Empty string",

		s: "",
		lineComments: map[string]string{
			"12":   "first comment",
			"here": "multiple comments",
		},
		want: "",
	}}

	for _, tc := range tests {
		t.Run(tc.name, func(t *testing.T) {
			if got, err := addCommentsToLines(tc.s, tc.lineComments); got != tc.want || err != nil {
				t.Errorf("addCommentsToLines(%s, %v) = %s, %v; want %s, <nil>", tc.s, tc.lineComments, got, err, tc.want)
			}
		})
	}
}

func newObjectFromFile(t *testing.T, filename string) *Object {
	contents := fileContents(t, filename)
	obj, err := DecodeFromYAML(nil, contents)
	if err != nil {
		t.Fatalf("failed to decode resource from file %s", filename)
	}
	return obj
}

func fileContents(t *testing.T, filename string) []byte {
	contents, err := ioutil.ReadFile(filename)
	if err != nil {
		t.Fatalf("failed to read file %s", filename)
	}
	return contents
}<|MERGE_RESOLUTION|>--- conflicted
+++ resolved
@@ -165,12 +165,9 @@
 	testDeploymentFile := "testing/deployment.yaml"
 	testServiceFile := "testing/service.yaml"
 
-<<<<<<< HEAD
-=======
 	outputDir := "path/to/output"
 	aggregateYaml := "aggregatedResources.yaml"
 
->>>>>>> 0e5d971f
 	tests := []struct {
 		name string
 
