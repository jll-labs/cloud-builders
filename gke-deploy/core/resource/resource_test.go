/*
Copyright 2019 Google, Inc. All rights reserved.
Licensed under the Apache License, Version 2.0 (the "License");
you may not use this file except in compliance with the License.
You may obtain a copy of the License at
    http://www.apache.org/licenses/LICENSE-2.0
Unless required by applicable law or agreed to in writing, software
distributed under the License is distributed on an "AS IS" BASIS,
WITHOUT WARRANTIES OR CONDITIONS OF ANY KIND, either express or implied.
See the License for the specific language governing permissions and
limitations under the License.
*/
package resource

import (
	"context"
	"fmt"
	"io/ioutil"
	"os"
	"path/filepath"
	"reflect"
	"testing"

	"k8s.io/apimachinery/pkg/apis/meta/v1/unstructured"
	"k8s.io/apimachinery/pkg/runtime"

	"github.com/GoogleCloudPlatform/cloud-builders/gke-deploy/services"
	"github.com/GoogleCloudPlatform/cloud-builders/gke-deploy/testservices"
	"github.com/google/go-cmp/cmp"
)

func TestEncoder(t *testing.T) {
	testDeploymentFile := "testing/deployment.yaml"
	testServiceFile := "testing/service.yaml"

	tests := []struct {
		name string

		obj *Object

		want string
	}{{
		name: "Encode deployment",

		obj: newObjectFromFile(t, testDeploymentFile),

		want: string(fileContents(t, testDeploymentFile)),
	}, {
		name: "Encode service",

		obj: newObjectFromFile(t, testServiceFile),

		want: string(fileContents(t, testServiceFile)),
	}}

	for _, tc := range tests {
		t.Run(tc.name, func(t *testing.T) {
			if got, err := runtime.Encode(encoder, tc.obj); string(got) != tc.want || err != nil {
				t.Errorf("Encode(encoder, %v) = %v, %v; want %v, <nil>", tc.obj, string(got), err, tc.want)
			}
		})
	}
}

func TestParseYaml(t *testing.T) {
	ctx := context.Background()

	testDeploymentFile := "testing/deployment.yaml"
	testServiceFile := "testing/service.yaml"

	tests := []struct {
		name string

		yaml []byte

		want *Object
	}{{
		name: "Decode deployment",

		yaml: fileContents(t, testDeploymentFile),

		want: &Object{
			&unstructured.Unstructured{
				Object: map[string]interface{}{
					"apiVersion": "extensions/v1beta1",
					"kind":       "Deployment",
					"metadata": map[string]interface{}{
						"labels": map[string]interface{}{
							"app": "test-app",
						},
						"name": "test-app",
					},
					"spec": map[string]interface{}{
						"replicas": int64(1),
						"selector": map[string]interface{}{
							"matchLabels": map[string]interface{}{
								"app": "test-app",
							},
						},
						"template": map[string]interface{}{
							"metadata": map[string]interface{}{
								"labels": map[string]interface{}{
									"app": "test-app",
								},
							},
							"spec": map[string]interface{}{
								"containers": []interface{}{
									map[string]interface{}{
										"image": "gcr.io/cbd-test/test-app:latest",
										"name":  "test-app",
									},
								},
							},
						},
					},
				},
			},
		},
	}, {
		name: "Decode service",

		yaml: fileContents(t, testServiceFile),

		want: &Object{
			&unstructured.Unstructured{
				Object: map[string]interface{}{
					"apiVersion": "v1",
					"kind":       "Service",
					"metadata": map[string]interface{}{
						"labels": map[string]interface{}{
							"app": "test-app",
						},
						"name": "test-app",
					},
					"spec": map[string]interface{}{
						"ports": []interface{}{
							map[string]interface{}{
								"port":       int64(80),
								"protocol":   "TCP",
								"targetPort": int64(8080),
							},
						},
						"selector": map[string]interface{}{
							"app": "test-app",
						},
						"type": "LoadBalancer",
					},
				},
			},
		},
	}}

	for _, tc := range tests {
		t.Run(tc.name, func(t *testing.T) {
			if got, err := DecodeFromYAML(ctx, tc.yaml); !reflect.DeepEqual(got, tc.want) || err != nil {
				t.Errorf("DecodeFromYAML(ctx, %s) = %v, %v; want %v, <nil>", tc.yaml, got, err, tc.want)
			}
		})
	}
}

func TestSaveAsConfigs(t *testing.T) {
	ctx := context.Background()

	testDeploymentFile := "testing/deployment.yaml"
	testServiceFile := "testing/service.yaml"

	outputDir := "path/to/output"

	tests := []struct {
		name string

		objs               Objects
		extraDirs          string
		lineComments       map[string]string
		expectedOutputFile string
	}{{
		name: "Zero objects",

<<<<<<< HEAD
		objs:               Objects{},
		lineComments:       nil,
		expectedOutputFile: "testing/expected-output/empty.yaml",
=======
		outputDir:    outputDir,
		objs:         Objects{},
		lineComments: nil,
		oss: &testservices.TestOS{
			StatResponse: map[string]testservices.StatResponse{
				outputDir: {
					Res: nil,
					Err: os.ErrNotExist,
				},
			},
			MkdirAllResponse: map[string]error{
				outputDir: nil,
			},
			WriteFileResponse: map[string]error{
				filepath.Join(outputDir, AggregatedFilename): nil,
			},
		},
>>>>>>> 2675633f
	}, {
		name: "Output directory doesn't exist",

<<<<<<< HEAD
		extraDirs:          "non/existant/dirs",
		objs:               Objects{},
		lineComments:       nil,
		expectedOutputFile: "testing/expected-output/empty.yaml",
=======
		outputDir: outputDir,
		objs: Objects{
			newObjectFromFile(t, testDeploymentFile),
			newObjectFromFile(t, testServiceFile),
		},
		lineComments: nil,
		oss: &testservices.TestOS{
			StatResponse: map[string]testservices.StatResponse{
				outputDir: {
					Res: nil,
					Err: os.ErrNotExist,
				},
			},
			MkdirAllResponse: map[string]error{
				outputDir: nil,
			},
			WriteFileResponse: map[string]error{
				filepath.Join(outputDir, AggregatedFilename): nil,
			},
		},
>>>>>>> 2675633f
	}, {
		name: "Non-zero objects",

		objs: Objects{
			newObjectFromFile(t, testDeploymentFile),
			newObjectFromFile(t, testServiceFile),
		},
<<<<<<< HEAD
		lineComments:       nil,
		expectedOutputFile: "testing/expected-output/deployment-and-service.yaml",
=======
		lineComments: nil,
		oss: &testservices.TestOS{
			StatResponse: map[string]testservices.StatResponse{
				outputDir: {
					Res: nil,
					Err: os.ErrNotExist,
				},
			},
			ReadDirResponse: map[string]testservices.ReadDirResponse{
				outputDir: {
					Res: []os.FileInfo{},
					Err: nil,
				},
			},
			MkdirAllResponse: map[string]error{
				outputDir: nil,
			},
			WriteFileResponse: map[string]error{
				filepath.Join(outputDir, AggregatedFilename): nil,
			},
		},
>>>>>>> 2675633f
	}, {
		name: "Non-zero objects with line comments",

		objs: Objects{
			newObjectFromFile(t, testDeploymentFile),
		},
		lineComments: map[string]string{
			"unfound":                                "abc",
			"image: gcr.io/cbd-test/test-app:latest": "comment 123",
		},
<<<<<<< HEAD
		expectedOutputFile: "testing/expected-output/deployment-and-service-comments.yaml",
=======
		oss: &testservices.TestOS{
			StatResponse: map[string]testservices.StatResponse{
				outputDir: {
					Res: nil,
					Err: os.ErrNotExist,
				},
			},
			MkdirAllResponse: map[string]error{
				outputDir: nil,
			},
			WriteFileResponse: map[string]error{
				filepath.Join(outputDir, AggregatedFilename): nil,
			},
		},
>>>>>>> 2675633f
	}}

	for _, tc := range tests {
		t.Run(tc.name, func(t *testing.T) {
			dir, err := ioutil.TempDir("/tmp", "gke-deploy_resource_test")
			if err != nil {
				t.Fatalf("Failed to create tmp directory: %v", err)
			}
			defer os.RemoveAll(dir)

			dir = dir + tc.extraDirs

			oss, err := services.NewOS(ctx)
			if err != nil {
				t.Fatalf("Failed to create OS: %v", err)
			}

			if err := SaveAsConfigs(ctx, tc.objs, dir, tc.lineComments, oss); err != nil {
				t.Fatalf("SaveAsConfigs(ctx, %v, %s, %v, oss) = %v; want <nil>", tc.objs, dir, tc.lineComments, err)
			}

			files, err := ioutil.ReadDir(dir)
			if err != nil {
				t.Fatalf("Failed to read directory: %v", dir)
			}

			if len(files) != 1 {
				t.Fatalf("Incorrect number of k8s files created: %v", len(files))
			}

			path := filepath.Join(dir, files[0].Name())
			actualOutput, err := ioutil.ReadFile(path)
			if err != nil {
				t.Fatalf("Failed to read actual output file: %v", path)
			}

			expectedOutput, err := ioutil.ReadFile(tc.expectedOutputFile)
			if err != nil {
				t.Fatalf("Failed to read expected output file: %v", tc.expectedOutputFile)
			}

			if diff := cmp.Diff(expectedOutput, actualOutput); diff != "" {
				t.Fatalf("SaveAsConfigs(ctx, %v, %s, %v, oss) produced diff (-want +got):\n%s", tc.objs, dir, tc.lineComments, diff)
			}
		})
	}
}

func TestSaveAsConfigsErrors(t *testing.T) {
	ctx := context.Background()

	testDeploymentFile := "testing/deployment.yaml"

	outputDir := "path/to/output"

	tests := []struct {
		name string

		objs         Objects
		outputDir    string
		lineComments map[string]string
		oss          services.OSService

		want Objects
	}{{
		name: "Failed to make directory",

		outputDir:    outputDir,
		lineComments: nil,
		oss: &testservices.TestOS{
			StatResponse: map[string]testservices.StatResponse{
				outputDir: {
					Res: nil,
					Err: os.ErrNotExist,
				},
			},
			MkdirAllResponse: map[string]error{
				outputDir: fmt.Errorf("failed to make directory"),
			},
		},
	}, {
		name: "Failed to write file",

		outputDir:    outputDir,
		lineComments: nil,
		objs: Objects{
			newObjectFromFile(t, testDeploymentFile),
		},
		oss: &testservices.TestOS{
			StatResponse: map[string]testservices.StatResponse{
				outputDir: {
					Res: nil,
					Err: os.ErrNotExist,
				},
			},
			MkdirAllResponse: map[string]error{
				outputDir: nil,
			},
			WriteFileResponse: map[string]error{
				filepath.Join(outputDir, AggregatedFilename): fmt.Errorf("failed to write file"),
			},
		},
	}, {
		name: "Failed to stat output directory",

		outputDir:    outputDir,
		lineComments: nil,
		objs: Objects{
			newObjectFromFile(t, testDeploymentFile),
		},
		oss: &testservices.TestOS{
			StatResponse: map[string]testservices.StatResponse{
				outputDir: {
					Res: nil,
					Err: fmt.Errorf("failed to stat file"),
				},
			},
		},
	}, {
		name:         "Output directory exists and is not empty",
		outputDir:    outputDir,
		lineComments: nil,
		objs: Objects{
			newObjectFromFile(t, testDeploymentFile),
		},
		oss: &testservices.TestOS{
			StatResponse: map[string]testservices.StatResponse{
				outputDir: {
					Res: &testservices.TestFileInfo{
						IsDirectory: true,
					},
					Err: nil,
				},
			},
			ReadDirResponse: map[string]testservices.ReadDirResponse{
				outputDir: {
					Res: []os.FileInfo{
						&testservices.TestFileInfo{
							BaseName:    "existing.txt",
							IsDirectory: false,
						},
					},
					Err: nil,
				},
			},
		},
	}, {
		name:         "Failed to read output directory",
		outputDir:    outputDir,
		lineComments: nil,
		objs: Objects{
			newObjectFromFile(t, testDeploymentFile),
		},
		oss: &testservices.TestOS{
			StatResponse: map[string]testservices.StatResponse{
				outputDir: {
					Res: &testservices.TestFileInfo{
						IsDirectory: true,
					},
					Err: nil,
				},
			},
			ReadDirResponse: map[string]testservices.ReadDirResponse{
				outputDir: {
					Res: nil,
					Err: fmt.Errorf("failed to read directory"),
				},
			},
		},
	}, {
		name:         "Output directory exists and is a file",
		outputDir:    outputDir,
		lineComments: nil,
		objs: Objects{
			newObjectFromFile(t, testDeploymentFile),
		},
		oss: &testservices.TestOS{
			StatResponse: map[string]testservices.StatResponse{
				outputDir: {
					Res: &testservices.TestFileInfo{
						IsDirectory: false,
					},
					Err: nil,
				},
			},
		},
	}, {
		name: "Line to add comment to contains newline character",

		outputDir: outputDir,
		objs: Objects{
			newObjectFromFile(t, testDeploymentFile),
		},
		lineComments: map[string]string{
			"asdf\nasdf": "asdf",
		},
		oss: &testservices.TestOS{
			StatResponse: map[string]testservices.StatResponse{
				outputDir: {
					Res: nil,
					Err: os.ErrNotExist,
				},
			},
			MkdirAllResponse: map[string]error{
				outputDir: nil,
			},
		},
	}, {
		name: "Comment to add contains newline character",

		outputDir: outputDir,
		objs: Objects{
			newObjectFromFile(t, testDeploymentFile),
		},
		lineComments: map[string]string{
			"asdf": "asdf\nasdf",
		},
		oss: &testservices.TestOS{
			StatResponse: map[string]testservices.StatResponse{
				outputDir: {
					Res: nil,
					Err: os.ErrNotExist,
				},
			},
			MkdirAllResponse: map[string]error{
				outputDir: nil,
			},
		},
	}}

	for _, tc := range tests {
		t.Run(tc.name, func(t *testing.T) {
			if err := SaveAsConfigs(ctx, tc.objs, tc.outputDir, tc.lineComments, tc.oss); err == nil {
				t.Errorf("SaveAsConfigs(ctx, %v, %s, %v, oss) = <nil>; want error", tc.objs, tc.outputDir, tc.lineComments)
			}
		})
	}
}

func TestParseConfigs(t *testing.T) {
	ctx := context.Background()

	testDeploymentFile := "testing/deployment.yaml"
	testServiceFile := "testing/service.yaml"
	testMultiResourceFile := "testing/multi-resource.yaml"
	testMultiResourceWithWhitespaceFile := "testing/multi-resource-with-whitespace.yaml"
	testWhitespaceAndCommentsFile := "testing/whitespace-and-comments.yaml"

	configsDir := "path/to/configs"
	deploymentYaml := "deployment.yaml"
	deploymentYml := "deployment.yml"
	serviceYaml := "service.yaml"
	multiResourceYaml := "multi-resource.yaml"
	multiResourceWithWhitespaceYaml := "multi-resource-with-whitespace.yaml"

	tests := []struct {
		name string

		configs string
		oss     services.OSService

		want Objects
	}{{
		name: "Configs is a directory with single .yaml file",

		configs: configsDir,
		oss: &testservices.TestOS{
			StatResponse: map[string]testservices.StatResponse{
				configsDir: {
					Res: &testservices.TestFileInfo{
						IsDirectory: true,
					},
					Err: nil,
				},
			},
			ReadDirResponse: map[string]testservices.ReadDirResponse{
				configsDir: {
					Res: []os.FileInfo{
						&testservices.TestFileInfo{
							BaseName:    deploymentYaml,
							IsDirectory: false,
						},
					},
					Err: nil,
				},
			},
			ReadFileResponse: map[string]testservices.ReadFileResponse{
				filepath.Join(configsDir, deploymentYaml): {
					Res: fileContents(t, testDeploymentFile),
					Err: nil,
				},
			},
		},

		want: Objects{
			newObjectFromFile(t, testDeploymentFile),
		},
	}, {
		name: "Configs is a directory with single .yml file",

		configs: configsDir,
		oss: &testservices.TestOS{
			StatResponse: map[string]testservices.StatResponse{
				configsDir: {
					Res: &testservices.TestFileInfo{
						IsDirectory: true,
					},
					Err: nil,
				},
			},
			ReadDirResponse: map[string]testservices.ReadDirResponse{
				configsDir: {
					Res: []os.FileInfo{
						&testservices.TestFileInfo{
							BaseName:    deploymentYml,
							IsDirectory: false,
						},
					},
					Err: nil,
				},
			},
			ReadFileResponse: map[string]testservices.ReadFileResponse{
				filepath.Join(configsDir, deploymentYml): {
					Res: fileContents(t, testDeploymentFile),
					Err: nil,
				},
			},
		},

		want: Objects{
			newObjectFromFile(t, testDeploymentFile),
		},
	}, {
		name: "Configs is a directory with multiple .yaml files",

		configs: configsDir,
		oss: &testservices.TestOS{
			StatResponse: map[string]testservices.StatResponse{
				configsDir: {
					Res: &testservices.TestFileInfo{
						IsDirectory: true,
					},
					Err: nil,
				},
			},
			ReadDirResponse: map[string]testservices.ReadDirResponse{
				configsDir: {
					Res: []os.FileInfo{
						&testservices.TestFileInfo{
							BaseName:    deploymentYaml,
							IsDirectory: false,
						},
						&testservices.TestFileInfo{
							BaseName:    serviceYaml,
							IsDirectory: false,
						},
					},
					Err: nil,
				},
			},
			ReadFileResponse: map[string]testservices.ReadFileResponse{
				filepath.Join(configsDir, deploymentYaml): {
					Res: fileContents(t, testDeploymentFile),
					Err: nil,
				},
				filepath.Join(configsDir, serviceYaml): {
					Res: fileContents(t, testServiceFile),
					Err: nil,
				},
			},
		},

		want: Objects{
			newObjectFromFile(t, testDeploymentFile),
			newObjectFromFile(t, testServiceFile),
		},
	}, {
		name: "Configs is a directory containing a multi-resource .yaml file",

		configs: configsDir,
		oss: &testservices.TestOS{
			StatResponse: map[string]testservices.StatResponse{
				configsDir: {
					Res: &testservices.TestFileInfo{
						IsDirectory: true,
					},
					Err: nil,
				},
			},
			ReadDirResponse: map[string]testservices.ReadDirResponse{
				configsDir: {
					Res: []os.FileInfo{
						&testservices.TestFileInfo{
							BaseName:    multiResourceYaml,
							IsDirectory: false,
						},
					},
					Err: nil,
				},
			},
			ReadFileResponse: map[string]testservices.ReadFileResponse{
				filepath.Join(configsDir, multiResourceYaml): {
					Res: fileContents(t, testMultiResourceFile),
					Err: nil,
				},
			},
		},

		want: Objects{
			newObjectFromFile(t, testDeploymentFile),
			newObjectFromFile(t, testServiceFile),
		},
	}, {
		name: "Configs is a directory containing a multi-resource .yaml file and single-resource .yaml file",

		configs: configsDir,
		oss: &testservices.TestOS{
			StatResponse: map[string]testservices.StatResponse{
				configsDir: {
					Res: &testservices.TestFileInfo{
						IsDirectory: true,
					},
					Err: nil,
				},
			},
			ReadDirResponse: map[string]testservices.ReadDirResponse{
				configsDir: {
					Res: []os.FileInfo{
						&testservices.TestFileInfo{
							BaseName:    multiResourceYaml,
							IsDirectory: false,
						},
						&testservices.TestFileInfo{
							BaseName:    deploymentYaml,
							IsDirectory: false,
						},
					},
					Err: nil,
				},
			},
			ReadFileResponse: map[string]testservices.ReadFileResponse{
				filepath.Join(configsDir, multiResourceYaml): {
					Res: fileContents(t, testMultiResourceFile),
					Err: nil,
				},
				filepath.Join(configsDir, deploymentYaml): {
					Res: fileContents(t, testDeploymentFile),
					Err: nil,
				},
			},
		},

		want: Objects{
			newObjectFromFile(t, testDeploymentFile),
			newObjectFromFile(t, testServiceFile),
			newObjectFromFile(t, testDeploymentFile),
		},
	}, {
		name: "Configs is a directory containing two multi-resource .yaml files",

		configs: configsDir,
		oss: &testservices.TestOS{
			StatResponse: map[string]testservices.StatResponse{
				configsDir: {
					Res: &testservices.TestFileInfo{
						IsDirectory: true,
					},
					Err: nil,
				},
			},
			ReadDirResponse: map[string]testservices.ReadDirResponse{
				configsDir: {
					Res: []os.FileInfo{
						&testservices.TestFileInfo{
							BaseName:    multiResourceYaml,
							IsDirectory: false,
						},
						&testservices.TestFileInfo{
							BaseName:    "multi-resource-2.yaml",
							IsDirectory: false,
						},
					},
					Err: nil,
				},
			},
			ReadFileResponse: map[string]testservices.ReadFileResponse{
				filepath.Join(configsDir, multiResourceYaml): {
					Res: fileContents(t, testMultiResourceFile),
					Err: nil,
				},
				filepath.Join(configsDir, "multi-resource-2.yaml"): {
					Res: fileContents(t, testMultiResourceFile),
					Err: nil,
				},
			},
		},

		want: Objects{
			newObjectFromFile(t, testDeploymentFile),
			newObjectFromFile(t, testServiceFile),
			newObjectFromFile(t, testDeploymentFile),
			newObjectFromFile(t, testServiceFile),
		},
	}, {
		name: "Configs is a directory containing a multi-resource .yaml file with whitespace",

		configs: configsDir,
		oss: &testservices.TestOS{
			StatResponse: map[string]testservices.StatResponse{
				configsDir: {
					Res: &testservices.TestFileInfo{
						IsDirectory: true,
					},
					Err: nil,
				},
			},
			ReadDirResponse: map[string]testservices.ReadDirResponse{
				configsDir: {
					Res: []os.FileInfo{
						&testservices.TestFileInfo{
							BaseName:    multiResourceWithWhitespaceYaml,
							IsDirectory: false,
						},
					},
					Err: nil,
				},
			},
			ReadFileResponse: map[string]testservices.ReadFileResponse{
				filepath.Join(configsDir, multiResourceWithWhitespaceYaml): {
					Res: fileContents(t, testMultiResourceWithWhitespaceFile),
					Err: nil,
				},
			},
		},

		want: Objects{
			newObjectFromFile(t, testDeploymentFile),
			newObjectFromFile(t, testServiceFile),
		},
	}, {
		name: "Configs is .yaml file",

		configs: deploymentYaml,
		oss: &testservices.TestOS{
			StatResponse: map[string]testservices.StatResponse{
				deploymentYaml: {
					Res: &testservices.TestFileInfo{
						IsDirectory: false,
					},
					Err: nil,
				},
			},
			ReadFileResponse: map[string]testservices.ReadFileResponse{
				deploymentYaml: {
					Res: fileContents(t, testDeploymentFile),
					Err: nil,
				},
			},
		},

		want: Objects{
			newObjectFromFile(t, testDeploymentFile),
		},
	}, {
		name: "Configs is .yml file",

		configs: deploymentYml,
		oss: &testservices.TestOS{
			StatResponse: map[string]testservices.StatResponse{
				deploymentYml: {
					Res: &testservices.TestFileInfo{
						IsDirectory: false,
					},
					Err: nil,
				},
			},
			ReadFileResponse: map[string]testservices.ReadFileResponse{
				deploymentYml: {
					Res: fileContents(t, testDeploymentFile),
					Err: nil,
				},
			},
		},

		want: Objects{
			newObjectFromFile(t, testDeploymentFile),
		},
	}, {
		name: "Configs is a multi-resource .yaml file",

		configs: multiResourceYaml,
		oss: &testservices.TestOS{
			StatResponse: map[string]testservices.StatResponse{
				multiResourceYaml: {
					Res: &testservices.TestFileInfo{
						IsDirectory: false,
					},
					Err: nil,
				},
			},
			ReadFileResponse: map[string]testservices.ReadFileResponse{
				multiResourceYaml: {
					Res: fileContents(t, testMultiResourceFile),
					Err: nil,
				},
			},
		},

		want: Objects{
			newObjectFromFile(t, testDeploymentFile),
			newObjectFromFile(t, testServiceFile),
		},
	}, {
		name: "Configs is a directory containing files that lead to collisions",

		configs: configsDir,
		oss: &testservices.TestOS{
			StatResponse: map[string]testservices.StatResponse{
				configsDir: {
					Res: &testservices.TestFileInfo{
						IsDirectory: true,
					},
					Err: nil,
				},
			},
			ReadDirResponse: map[string]testservices.ReadDirResponse{
				configsDir: {
					Res: []os.FileInfo{
						&testservices.TestFileInfo{
							BaseName:    "multi-resource-deployment-test-app.yaml",
							IsDirectory: false,
						},
						&testservices.TestFileInfo{
							BaseName:    "multi-resource-service-test-app.yaml",
							IsDirectory: false,
						},
						&testservices.TestFileInfo{
							BaseName:    multiResourceYaml,
							IsDirectory: false,
						},
					},
					Err: nil,
				},
			},
			ReadFileResponse: map[string]testservices.ReadFileResponse{
				filepath.Join(configsDir, "multi-resource-deployment-test-app.yaml"): {
					Res: fileContents(t, testDeploymentFile),
					Err: nil,
				},
				filepath.Join(configsDir, "multi-resource-service-test-app.yaml"): {
					Res: fileContents(t, testServiceFile),
					Err: nil,
				},
				filepath.Join(configsDir, multiResourceYaml): {
					Res: fileContents(t, testMultiResourceFile),
					Err: nil,
				},
			},
		},

		want: Objects{
			newObjectFromFile(t, testDeploymentFile),
			newObjectFromFile(t, testServiceFile),
			newObjectFromFile(t, testDeploymentFile),
			newObjectFromFile(t, testServiceFile),
		},
	}, {
		name: "Configs is stdin with single object",

		configs: "-",
		oss: &testservices.TestOS{
			StatResponse: map[string]testservices.StatResponse{
				"-": {
					Res: &testservices.TestFileInfo{
						IsDirectory: false,
					},
					Err: nil,
				},
			},
			ReadFileResponse: map[string]testservices.ReadFileResponse{
				"-": {
					Res: fileContents(t, testDeploymentFile),
					Err: nil,
				},
			},
		},

		want: Objects{
			newObjectFromFile(t, testDeploymentFile),
		},
	}, {
		name: "Configs is stdin with multiple objects",

		configs: "-",
		oss: &testservices.TestOS{
			StatResponse: map[string]testservices.StatResponse{
				"-": {
					Res: &testservices.TestFileInfo{
						IsDirectory: false,
					},
					Err: nil,
				},
			},
			ReadFileResponse: map[string]testservices.ReadFileResponse{
				"-": {
					Res: fileContents(t, testMultiResourceFile),
					Err: nil,
				},
			},
		},

		want: Objects{
			newObjectFromFile(t, testDeploymentFile),
			newObjectFromFile(t, testServiceFile),
		},
	}, {
		name: "Do not parse file with only comments and whitespace",

		configs: "file.yaml",
		oss: &testservices.TestOS{
			StatResponse: map[string]testservices.StatResponse{
				"file.yaml": {
					Res: &testservices.TestFileInfo{
						IsDirectory: false,
					},
					Err: nil,
				},
			},
			ReadFileResponse: map[string]testservices.ReadFileResponse{
				filepath.Join("file.yaml"): {
					Res: fileContents(t, testWhitespaceAndCommentsFile),
					Err: nil,
				},
			},
		},

		want: Objects{},
	}, {
		name: "Do not parse file in dir with only comments and whitespace",

		configs: configsDir,
		oss: &testservices.TestOS{
			StatResponse: map[string]testservices.StatResponse{
				configsDir: {
					Res: &testservices.TestFileInfo{
						IsDirectory: true,
					},
					Err: nil,
				},
			},
			ReadDirResponse: map[string]testservices.ReadDirResponse{
				configsDir: {
					Res: []os.FileInfo{
						&testservices.TestFileInfo{
							BaseName:    "file.yaml",
							IsDirectory: false,
						},
					},
					Err: nil,
				},
			},
			ReadFileResponse: map[string]testservices.ReadFileResponse{
				filepath.Join(configsDir, "file.yaml"): {
					Res: fileContents(t, testWhitespaceAndCommentsFile),
					Err: nil,
				},
			},
		},

		want: Objects{},
	}}

	for _, tc := range tests {
		t.Run(tc.name, func(t *testing.T) {
			if got, err := ParseConfigs(ctx, tc.configs, tc.oss); !reflect.DeepEqual(got, tc.want) || err != nil {
				t.Errorf("ParseConfigs(ctx, %s, oss) = %v, %v; want %v, <nil>", tc.configs, got, err, tc.want)
			}
		})
	}
}

func TestParseConfigsErrors(t *testing.T) {
	ctx := context.Background()

	configsDir := "path/to/configs"
	deploymentYaml := "deployment.yaml"
	txtFile := "file.txt"

	tests := []struct {
		name string

		configs string
		oss     services.OSService
	}{{
		name: "Failed to get file info",

		configs: configsDir,
		oss: &testservices.TestOS{
			StatResponse: map[string]testservices.StatResponse{
				configsDir: {
					Res: nil,
					Err: fmt.Errorf("failed to call stat"),
				},
			},
		},
	}, {
		name: "Failed to read directory",

		configs: configsDir,
		oss: &testservices.TestOS{
			StatResponse: map[string]testservices.StatResponse{
				configsDir: {
					Res: &testservices.TestFileInfo{
						IsDirectory: true,
					},
					Err: nil,
				},
			},
			ReadDirResponse: map[string]testservices.ReadDirResponse{
				configsDir: {
					Res: nil,
					Err: fmt.Errorf("failed to read directory"),
				},
			},
		},
	}, {
		name: "Failed to read file",

		configs: deploymentYaml,
		oss: &testservices.TestOS{
			StatResponse: map[string]testservices.StatResponse{
				deploymentYaml: {
					Res: &testservices.TestFileInfo{
						IsDirectory: false,
					},
					Err: nil,
				},
			},
			ReadFileResponse: map[string]testservices.ReadFileResponse{
				deploymentYaml: {
					Res: nil,
					Err: fmt.Errorf("failed to read file"),
				},
			},
		},
	}, {
		name: "Configs is a directory with no files",

		configs: configsDir,
		oss: &testservices.TestOS{
			StatResponse: map[string]testservices.StatResponse{
				configsDir: {
					Res: &testservices.TestFileInfo{
						IsDirectory: true,
					},
					Err: nil,
				},
			},
			ReadDirResponse: map[string]testservices.ReadDirResponse{
				configsDir: {
					Res: []os.FileInfo{},
					Err: nil,
				},
			},
		},
	}, {
		name: "Configs is a file that does not end in .yaml or .yaml",

		configs: txtFile,
		oss: &testservices.TestOS{
			StatResponse: map[string]testservices.StatResponse{
				txtFile: {
					Res: &testservices.TestFileInfo{
						IsDirectory: false,
					},
					Err: nil,
				},
			},
		},
	}, {
		name: "Configs is a directory with no .yaml or .yml files",

		configs: configsDir,
		oss: &testservices.TestOS{
			StatResponse: map[string]testservices.StatResponse{
				configsDir: {
					Res: &testservices.TestFileInfo{
						IsDirectory: true,
					},
					Err: nil,
				},
			},
			ReadDirResponse: map[string]testservices.ReadDirResponse{
				configsDir: {
					Res: []os.FileInfo{
						&testservices.TestFileInfo{
							BaseName: txtFile,
						},
					},
					Err: nil,
				},
			},
		},
	}}

	for _, tc := range tests {
		t.Run(tc.name, func(t *testing.T) {
			if got, err := ParseConfigs(ctx, tc.configs, tc.oss); got != nil || err == nil {
				t.Errorf("ParseConfigs(ctx, %s, oss) = %v, <nil>; want <nil>, error", tc.configs, got)
			}
		})
	}
}

func TestUpdateMatchingContainerImage(t *testing.T) {
	ctx := context.Background()

	testCronjobFile := "testing/cronjob.yaml"
	testCronjobUpdatedFile := "testing/cronjob-updated.yaml"
	testDaemonsetFile := "testing/daemonset.yaml"
	testDaemonsetUpdatedFile := "testing/daemonset-updated.yaml"
	testDeploymentFile := "testing/deployment.yaml"
	testDeploymentUpdatedFile := "testing/deployment-updated.yaml"
	testJobFile := "testing/job.yaml"
	testJobUpdatedFile := "testing/job-updated.yaml"
	testPodFile := "testing/pod.yaml"
	testPodUpdatedFile := "testing/pod-updated.yaml"
	testReplicasetFile := "testing/replicaset.yaml"
	testReplicasetUpdatedFile := "testing/replicaset-updated.yaml"
	testReplicationcontrollerFile := "testing/replicationcontroller.yaml"
	testReplicationcontrollerUpdatedFile := "testing/replicationcontroller-updated.yaml"
	testStatefulsetFile := "testing/statefulset.yaml"
	testStatefulsetUpdatedFile := "testing/statefulset-updated.yaml"
	testDeployment2File := "testing/deployment-2.yaml"
	testDeployment3File := "testing/deployment-3.yaml"
	testDeploymentUpdated3File := "testing/deployment-updated-2.yaml"

	imageName := "gcr.io/cbd-test/test-app"
	replace := "REPLACED"

	tests := []struct {
		name string

		objs Objects

		beforeUpdate Objects
		want         Objects
	}{{
		name: "Empty objects",

		objs: Objects{},

		beforeUpdate: Objects{},
		want:         Objects{},
	}, {
		name: "Update objects",

		objs: Objects{
			newObjectFromFile(t, testCronjobFile),
			newObjectFromFile(t, testDaemonsetFile),
			newObjectFromFile(t, testDeploymentFile),
			newObjectFromFile(t, testJobFile),
			newObjectFromFile(t, testPodFile),
			newObjectFromFile(t, testReplicasetFile),
			newObjectFromFile(t, testReplicationcontrollerFile),
			newObjectFromFile(t, testStatefulsetFile),
		},

		beforeUpdate: Objects{
			newObjectFromFile(t, testCronjobFile),
			newObjectFromFile(t, testDaemonsetFile),
			newObjectFromFile(t, testDeploymentFile),
			newObjectFromFile(t, testJobFile),
			newObjectFromFile(t, testPodFile),
			newObjectFromFile(t, testReplicasetFile),
			newObjectFromFile(t, testReplicationcontrollerFile),
			newObjectFromFile(t, testStatefulsetFile),
		},
		want: Objects{
			newObjectFromFile(t, testCronjobUpdatedFile),
			newObjectFromFile(t, testDaemonsetUpdatedFile),
			newObjectFromFile(t, testDeploymentUpdatedFile),
			newObjectFromFile(t, testJobUpdatedFile),
			newObjectFromFile(t, testPodUpdatedFile),
			newObjectFromFile(t, testReplicasetUpdatedFile),
			newObjectFromFile(t, testReplicationcontrollerUpdatedFile),
			newObjectFromFile(t, testStatefulsetUpdatedFile),
		},
	}, {
		name: "Nothing to update",

		objs: Objects{
			newObjectFromFile(t, testDeployment2File),
		},

		beforeUpdate: Objects{
			newObjectFromFile(t, testDeployment2File),
		},
		want: Objects{
			newObjectFromFile(t, testDeployment2File),
		},
	}, {
		name: "Second image is substring of first",

		objs: Objects{
			newObjectFromFile(t, testDeployment3File),
		},

		beforeUpdate: Objects{
			newObjectFromFile(t, testDeployment3File),
		},
		want: Objects{
			newObjectFromFile(t, testDeploymentUpdated3File),
		},
	}}

	for _, tc := range tests {
		t.Run(tc.name, func(t *testing.T) {
			if err := UpdateMatchingContainerImage(ctx, tc.objs, imageName, replace); !reflect.DeepEqual(tc.objs, tc.want) || err != nil {
				t.Errorf("UpdateMatchingContainerImage(ctx, %v, %s, %s) = %v, %v; want <nil>, %v", tc.beforeUpdate, imageName, replace, err, tc.objs, tc.want)
			}
		})
	}
}

func TestAddLabel(t *testing.T) {
	ctx := context.Background()

	testDeploymentFile := "testing/deployment.yaml"
	testDeploymentUpdatedLabelFile := "testing/deployment-updated-label.yaml"
	testDeploymentUpdatedLabel2File := "testing/deployment-updated-label-2.yaml"
	testCronjobFile := "testing/cronjob.yaml"
	testCronjobUpdatedLabelFile := "testing/cronjob-updated-label.yaml"
	testDaemonsetFile := "testing/daemonset.yaml"
	testDaemonsetUpdatedLabelFile := "testing/daemonset-updated-label.yaml"
	testDaemonsetUpdatedLabel2File := "testing/daemonset-updated-label-2.yaml"
	testJobFile := "testing/job.yaml"
	testJobUpdatedLabelFile := "testing/job-updated-label.yaml"
	testReplicasetFile := "testing/replicaset.yaml"
	testReplicasetUpdatedLabelFile := "testing/replicaset-updated-label.yaml"
	testReplicationcontrollerFile := "testing/replicationcontroller.yaml"
	testReplicationcontrollerUpdatedLabelFile := "testing/replicationcontroller-updated-label.yaml"
	testStatefulsetFile := "testing/statefulset.yaml"
	testStatefulsetUpdatedLabelFile := "testing/statefulset-updated-label.yaml"

	tests := []struct {
		name string

		obj      *Object
		key      string
		value    string
		override bool

		beforeUpdate *Object
		want         *Object
	}{{
		name: "Override key",

		obj:      newObjectFromFile(t, testDeploymentFile),
		key:      "app",
		value:    "OVERRIDDEN",
		override: true,

		beforeUpdate: newObjectFromFile(t, testDeploymentFile),
		want:         newObjectFromFile(t, testDeploymentUpdatedLabelFile),
	}, {
		name: "Does not override key",

		obj:      newObjectFromFile(t, testDeploymentFile),
		key:      "app",
		value:    "OVERRIDDEN",
		override: false,

		beforeUpdate: newObjectFromFile(t, testDeploymentFile),
		want:         newObjectFromFile(t, testDeploymentFile),
	}, {
		name: "Normal case",

		obj:      newObjectFromFile(t, testDeploymentFile),
		key:      "foo",
		value:    "bar",
		override: false,

		beforeUpdate: newObjectFromFile(t, testDeploymentFile),
		want:         newObjectFromFile(t, testDeploymentUpdatedLabel2File),
	}, {
		name: "No existing labels field",

		obj:      newObjectFromFile(t, testCronjobFile),
		key:      "foo",
		value:    "bar",
		override: false,

		beforeUpdate: newObjectFromFile(t, testCronjobFile),
		want:         newObjectFromFile(t, testCronjobUpdatedLabelFile),
	}, {
		name: "DaemonSet nested template",

		obj:      newObjectFromFile(t, testDaemonsetFile),
		key:      "foo",
		value:    "bar",
		override: false,

		beforeUpdate: newObjectFromFile(t, testDaemonsetFile),
		want:         newObjectFromFile(t, testDaemonsetUpdatedLabelFile),
	}, {
		name:     "DaemonSet nested template, no override",
		obj:      newObjectFromFile(t, testDaemonsetFile),
		key:      "app",
		value:    "hi",
		override: false,

		beforeUpdate: newObjectFromFile(t, testDaemonsetFile),
		want:         newObjectFromFile(t, testDaemonsetUpdatedLabel2File),
	}, {
		name: "Job nested template",

		obj:      newObjectFromFile(t, testJobFile),
		key:      "foo",
		value:    "bar",
		override: false,

		beforeUpdate: newObjectFromFile(t, testJobFile),
		want:         newObjectFromFile(t, testJobUpdatedLabelFile),
	}, {
		name: "ReplicaSet nested template",

		obj:      newObjectFromFile(t, testReplicasetFile),
		key:      "foo",
		value:    "bar",
		override: false,

		beforeUpdate: newObjectFromFile(t, testReplicasetFile),
		want:         newObjectFromFile(t, testReplicasetUpdatedLabelFile),
	}, {
		name: "ReplicationController nested template",

		obj:      newObjectFromFile(t, testReplicationcontrollerFile),
		key:      "foo",
		value:    "bar",
		override: false,

		beforeUpdate: newObjectFromFile(t, testReplicationcontrollerFile),
		want:         newObjectFromFile(t, testReplicationcontrollerUpdatedLabelFile),
	}, {
		name: "StatefulSet nested template",

		obj:      newObjectFromFile(t, testStatefulsetFile),
		key:      "foo",
		value:    "bar",
		override: false,

		beforeUpdate: newObjectFromFile(t, testStatefulsetFile),
		want:         newObjectFromFile(t, testStatefulsetUpdatedLabelFile),
	}}

	for _, tc := range tests {
		t.Run(tc.name, func(t *testing.T) {
			if err := AddLabel(ctx, tc.obj, tc.key, tc.value, tc.override); !reflect.DeepEqual(tc.obj, tc.want) || err != nil {
				t.Errorf("AddLabel(ctx, %v, %s, %s, %t) = %v, %v; want <nil>, %v", tc.beforeUpdate, tc.key, tc.value, tc.override, err, tc.obj, tc.want)
			}
		})
	}
}

func TestAddLabelErrors(t *testing.T) {
	ctx := context.Background()

	testDeploymentFile := "testing/deployment.yaml"

	tests := []struct {
		name string

		obj   *Object
		key   string
		value string
	}{{
		name: "Empty key",

		obj:   newObjectFromFile(t, testDeploymentFile),
		key:   "",
		value: "bar",
	}, {
		name: "Empty value",

		obj:   newObjectFromFile(t, testDeploymentFile),
		key:   "foo",
		value: "",
	}}

	for _, tc := range tests {
		t.Run(tc.name, func(t *testing.T) {
			if err := AddLabel(ctx, tc.obj, tc.key, tc.value, false); err == nil {
				t.Errorf("AddLabel(ctx, %v, %s, %s, false) = <nil>; want error", tc.obj, tc.key, tc.value)
			}
		})
	}
}

func TestAddAnnotation(t *testing.T) {
	testDeploymentFile := "testing/deployment.yaml"
	testDeploymentUpdatedAnnotationFile := "testing/deployment-updated-annotation.yaml"
	testCronjobFile := "testing/cronjob.yaml"
	testCronjobUpdatedAnnotationFile := "testing/cronjob-updated-annotation.yaml"
	testDaemonsetFile := "testing/daemonset.yaml"
	testDaemonsetUpdatedAnnotationFile := "testing/daemonset-updated-annotation.yaml"
	testJobFile := "testing/job.yaml"
	testJobUpdatedAnnotationFile := "testing/job-updated-annotation.yaml"
	testReplicasetFile := "testing/replicaset.yaml"
	testReplicasetUpdatedAnnotationFile := "testing/replicaset-updated-annotation.yaml"
	testReplicationcontrollerFile := "testing/replicationcontroller.yaml"
	testReplicationcontrollerUpdatedAnnotationFile := "testing/replicationcontroller-updated-annotation.yaml"
	testStatefulsetFile := "testing/statefulset.yaml"
	testStatefulsetUpdatedAnnotationFile := "testing/statefulset-updated-annotation.yaml"

	tests := []struct {
		name string

		obj   *Object
		key   string
		value string

		beforeUpdate *Object
		want         *Object
	}{{
		name: "Normal case",

		obj:   newObjectFromFile(t, testDeploymentFile),
		key:   "foo",
		value: "bar",

		beforeUpdate: newObjectFromFile(t, testDeploymentFile),
		want:         newObjectFromFile(t, testDeploymentUpdatedAnnotationFile),
	}, {
		name: "No existing annotations field",

		obj:   newObjectFromFile(t, testCronjobFile),
		key:   "foo",
		value: "bar",

		beforeUpdate: newObjectFromFile(t, testCronjobFile),
		want:         newObjectFromFile(t, testCronjobUpdatedAnnotationFile),
	}, {
		name: "DaemonSet nested template",

		obj:   newObjectFromFile(t, testDaemonsetFile),
		key:   "foo",
		value: "bar",

		beforeUpdate: newObjectFromFile(t, testDaemonsetFile),
		want:         newObjectFromFile(t, testDaemonsetUpdatedAnnotationFile),
	}, {
		name: "Job nested template",

		obj:   newObjectFromFile(t, testJobFile),
		key:   "foo",
		value: "bar",

		beforeUpdate: newObjectFromFile(t, testJobFile),
		want:         newObjectFromFile(t, testJobUpdatedAnnotationFile),
	}, {
		name: "ReplicaSet nested template",

		obj:   newObjectFromFile(t, testReplicasetFile),
		key:   "foo",
		value: "bar",

		beforeUpdate: newObjectFromFile(t, testReplicasetFile),
		want:         newObjectFromFile(t, testReplicasetUpdatedAnnotationFile),
	}, {
		name: "ReplicationController nested template",

		obj:   newObjectFromFile(t, testReplicationcontrollerFile),
		key:   "foo",
		value: "bar",

		beforeUpdate: newObjectFromFile(t, testReplicationcontrollerFile),
		want:         newObjectFromFile(t, testReplicationcontrollerUpdatedAnnotationFile),
	}, {
		name: "StatefulSet nested template",

		obj:   newObjectFromFile(t, testStatefulsetFile),
		key:   "foo",
		value: "bar",

		beforeUpdate: newObjectFromFile(t, testStatefulsetFile),
		want:         newObjectFromFile(t, testStatefulsetUpdatedAnnotationFile),
	}}

	for _, tc := range tests {
		t.Run(tc.name, func(t *testing.T) {
			if err := AddAnnotation(tc.obj, tc.key, tc.value); !reflect.DeepEqual(tc.obj, tc.want) || err != nil {
				t.Errorf("AddAnnotation(%v, %s, %s) = %v, %v; want <nil>, %v", tc.beforeUpdate, tc.key, tc.value, err, tc.obj, tc.want)
			}
		})
	}
}

func TestAddAnnotationErrors(t *testing.T) {
	testDeploymentFile := "testing/deployment.yaml"

	tests := []struct {
		name string

		obj   *Object
		key   string
		value string
	}{{
		name: "Empty key",

		obj:   newObjectFromFile(t, testDeploymentFile),
		key:   "",
		value: "bar",
	}, {
		name: "Empty value",

		obj:   newObjectFromFile(t, testDeploymentFile),
		key:   "foo",
		value: "",
	}}

	for _, tc := range tests {
		t.Run(tc.name, func(t *testing.T) {
			if err := AddAnnotation(tc.obj, tc.key, tc.value); err == nil {
				t.Errorf("AddAnnotation(%v, %s, %s) = <nil>; want error", tc.obj, tc.key, tc.value)
			}
		})
	}
}

func TestUpdateNamespace(t *testing.T) {
	ctx := context.Background()

	testHpaFile := "testing/hpa.yaml"
	testHpaUpdatedNamespacefile := "testing/hpa-updated-namespace.yaml"
	testDeploymentFile := "testing/deployment.yaml"
	testDeploymentUpdatedNamespacefile := "testing/deployment-updated-namespace.yaml"

	tests := []struct {
		name string

		objs    Objects
		replace string

		beforeUpdate Objects
		want         Objects
	}{{
		name: "Updates namespace",

		objs: Objects{
			newObjectFromFile(t, testHpaFile),
		},
		replace: "REPLACED",

		beforeUpdate: Objects{
			newObjectFromFile(t, testHpaFile),
		},
		want: Objects{
			newObjectFromFile(t, testHpaUpdatedNamespacefile),
		},
	}, {
		name: "No namespace field",

		objs: Objects{
			newObjectFromFile(t, testDeploymentFile),
		},
		replace: "REPLACED",

		beforeUpdate: Objects{
			newObjectFromFile(t, testDeploymentFile),
		},
		want: Objects{
			newObjectFromFile(t, testDeploymentUpdatedNamespacefile),
		},
	}, {
		name: "Same namespace",

		objs: Objects{
			newObjectFromFile(t, testHpaFile),
		},
		replace: "default",

		beforeUpdate: Objects{
			newObjectFromFile(t, testHpaFile),
		},
		want: Objects{
			newObjectFromFile(t, testHpaFile),
		},
	}, {
		name: "Empty objects",

		objs:    Objects{},
		replace: "REPLACED",

		beforeUpdate: Objects{},
		want:         Objects{},
	}}

	for _, tc := range tests {
		t.Run(tc.name, func(t *testing.T) {
			if err := UpdateNamespace(ctx, tc.objs, tc.replace); !reflect.DeepEqual(tc.objs, tc.want) || err != nil {
				t.Errorf("UpdateNamespace(ctx, %v, %s) = %v, %v; want <nil>, %v", tc.beforeUpdate, tc.replace, err, tc.objs, tc.want)
			}
		})
	}
}

func TestAddNamespaceIfMissing(t *testing.T) {
	testDeploymentFile := "testing/deployment.yaml"
	testDeploymentUpdatedNamespacefile := "testing/deployment-updated-namespace.yaml"
	testHpaFile := "testing/hpa.yaml"

	tests := []struct {
		name string

		objs    Objects
		replace string

		beforeUpdate Objects
		want         Objects
	}{{
		name: "No namespace field, adds namespace",

		objs: Objects{
			newObjectFromFile(t, testDeploymentFile),
		},
		replace: "REPLACED",

		beforeUpdate: Objects{
			newObjectFromFile(t, testDeploymentFile),
		},
		want: Objects{
			newObjectFromFile(t, testDeploymentUpdatedNamespacefile),
		},
	}, {
		name: "Does not update namespace",

		objs: Objects{
			newObjectFromFile(t, testHpaFile),
		},
		replace: "REPLACED",

		beforeUpdate: Objects{
			newObjectFromFile(t, testHpaFile),
		},
		want: Objects{
			newObjectFromFile(t, testHpaFile),
		},
	}, {
		name: "Empty objects",

		objs:    Objects{},
		replace: "REPLACED",

		beforeUpdate: Objects{},
		want:         Objects{},
	}}

	for _, tc := range tests {
		t.Run(tc.name, func(t *testing.T) {
			if err := AddNamespaceIfMissing(tc.objs, tc.replace); !reflect.DeepEqual(tc.objs, tc.want) || err != nil {
				t.Errorf("AddNamespaceIfMissing(ctx, %v, %s) = %v, %v; want <nil>, %v", tc.beforeUpdate, tc.replace, err, tc.objs, tc.want)
			}
		})
	}
}

func TestHasObject(t *testing.T) {
	ctx := context.Background()

	testDeploymentFile := "testing/deployment.yaml"
	testHpaFile := "testing/hpa.yaml"

	tests := []struct {
		name string

		objs    Objects
		kind    string
		objName string

		want bool
	}{{
		name: "Has object",

		objs: Objects{
			newObjectFromFile(t, testDeploymentFile),
		},
		kind:    "Deployment",
		objName: "test-app",

		want: true,
	}, {
		name: "Does not have object",

		objs: Objects{
			newObjectFromFile(t, testHpaFile),
		},
		kind:    "Deployment",
		objName: "test-app",

		want: false,
	}, {
		name: "Empty objects",

		objs:    Objects{},
		kind:    "Deployment",
		objName: "test-app",

		want: false,
	}, {
		name: "Duplicate objects",

		objs: Objects{
			newObjectFromFile(t, testDeploymentFile),
			newObjectFromFile(t, testDeploymentFile),
			newObjectFromFile(t, testDeploymentFile),
			newObjectFromFile(t, testHpaFile),
		},
		kind:    "Deployment",
		objName: "test-app",

		want: true,
	}}

	for _, tc := range tests {
		t.Run(tc.name, func(t *testing.T) {
			if got, err := HasObject(ctx, tc.objs, tc.kind, tc.objName); got != tc.want || err != nil {
				t.Errorf("HasObject(ctx, %v, %s, %s) = %t, %v; want %t, <nil>", tc.objs, tc.kind, tc.objName, got, err, tc.want)
			}
		})
	}
}

func TestCreateDeploymentObject(t *testing.T) {
	ctx := context.Background()

	testDeploymentFile := "testing/deployment-4.yaml"

	objName := "test-app"
	selectorValue := "foo"
	image := "bar"

	want := newObjectFromFile(t, testDeploymentFile)

	if got, err := CreateDeploymentObject(ctx, objName, selectorValue, image); !reflect.DeepEqual(got, want) || err != nil {
		t.Errorf("CreateDeploymentObject(ctx, %s  %s, %s) = %v, %v; want %v, <nil>", objName, selectorValue, image, got, err, want)
	}
}

func TestCreateHorizontalPodAutoscalerObject(t *testing.T) {
	ctx := context.Background()

	testHorizontalPodAutoscalerFile := "testing/hpa-2.yaml"

	objName := "test-app-hpa"
	deploymentName := "test-app"

	want := newObjectFromFile(t, testHorizontalPodAutoscalerFile)

	if got, err := CreateHorizontalPodAutoscalerObject(ctx, objName, deploymentName); !reflect.DeepEqual(got, want) || err != nil {
		t.Errorf("CreateHorizontalPodAutoscalerObject(ctx, %s, %s) = %v, %v; want %v, <nil>", objName, deploymentName, got, err, want)
	}
}

func TestCreateNamespaceObject(t *testing.T) {
	ctx := context.Background()

	testNamespaceFile := "testing/namespace.yaml"

	objName := "foobar"

	want := newObjectFromFile(t, testNamespaceFile)

	if got, err := CreateNamespaceObject(ctx, objName); !reflect.DeepEqual(got, want) || err != nil {
		t.Errorf("CreateNamespaceObject(ctx, %s) = %v, %v; want %v, <nil>", objName, got, err, want)
	}
}

func TestCreateNamespaceObjectErrors(t *testing.T) {
	ctx := context.Background()

	objName := "default"

	if got, err := CreateNamespaceObject(ctx, objName); got != nil || err == nil {
		t.Errorf("CreateNamespaceObject(ctx, %s) = %v, %v; want <nil>, error", objName, got, err)
	}
}

func TestCreateServiceObject(t *testing.T) {
	ctx := context.Background()

	testServiceFile := "testing/service-2.yaml"

	objName := "test-app-service"
	selectorKey := "app"
	selectorValue := "test-app"
	port := 100

	want := newObjectFromFile(t, testServiceFile)

	if got, err := CreateServiceObject(ctx, objName, selectorKey, selectorValue, port); !reflect.DeepEqual(got, want) || err != nil {
		t.Errorf("CreateServiceObject(ctx, %s, %s, %s, %d) = %v, %v; want %v, <nil>", objName, selectorKey, selectorValue, port, got, err, want)
	}
}

func TestDeploySummary(t *testing.T) {
	ctx := context.Background()

	testCronjobReadyFile := "testing/cronjob.yaml"
	testDaemonsetReadyFile := "testing/daemonset-ready.yaml"
	testDeploymentReadyFile := "testing/deployment-ready.yaml"
	testNamespaceReadyFile := "testing/namespace.yaml"
	testReplicationcontrollerReadyFile := "testing/replicationcontroller-ready.yaml"
	testLoadBalancerServiceReadyFile := "testing/service-ready.yaml"
	testLoadBalancerServiceUnreadyFile := "testing/service-unready.yaml"
	testExternalNameServiceReadyFile := "testing/service-ready-4.yaml"
	testStatefulsetUnreadyFile := "testing/statefulset-unready.yaml"

	tests := []struct {
		name string

		objs Objects

		want string
	}{{
		name: "Simple deploy summary",

		objs: Objects{
			newObjectFromFile(t, testCronjobReadyFile),
			newObjectFromFile(t, testDaemonsetReadyFile),
			newObjectFromFile(t, testDeploymentReadyFile),
			newObjectFromFile(t, testNamespaceReadyFile),
			newObjectFromFile(t, testReplicationcontrollerReadyFile),
			newObjectFromFile(t, testLoadBalancerServiceReadyFile),
			newObjectFromFile(t, testExternalNameServiceReadyFile),
			newObjectFromFile(t, testStatefulsetUnreadyFile),
		},

		want: `NAMESPACE                KIND                     NAME                              READY    
default                  CronJob                  test-cron-job                     Yes      
default                  DaemonSet                test-app-daemonset                Yes      
foobar                   Deployment               test-app                          Yes      
default                  Namespace                foobar                            Yes      
test-local-deploy-all    ReplicationController    test-app-replicationcontroller    Yes      
foobar                   Service                  test-app                          Yes      34.74.85.152
foobar                   Service                  test-app-service-externalname     Yes      test-app.example.com
default                  StatefulSet              test-app-statefulset              No       
`,
	}, {
		name: "LoadBalancer Service not ready",

		objs: Objects{
			newObjectFromFile(t, testCronjobReadyFile),
			newObjectFromFile(t, testDaemonsetReadyFile),
			newObjectFromFile(t, testDeploymentReadyFile),
			newObjectFromFile(t, testNamespaceReadyFile),
			newObjectFromFile(t, testReplicationcontrollerReadyFile),
			newObjectFromFile(t, testLoadBalancerServiceUnreadyFile),
			newObjectFromFile(t, testExternalNameServiceReadyFile),
			newObjectFromFile(t, testStatefulsetUnreadyFile),
		},

		want: `NAMESPACE                KIND                     NAME                              READY    
default                  CronJob                  test-cron-job                     Yes      
default                  DaemonSet                test-app-daemonset                Yes      
foobar                   Deployment               test-app                          Yes      
default                  Namespace                foobar                            Yes      
test-local-deploy-all    ReplicationController    test-app-replicationcontroller    Yes      
foobar                   Service                  test-app                          No       
foobar                   Service                  test-app-service-externalname     Yes      test-app.example.com
default                  StatefulSet              test-app-statefulset              No       
`,
	}}

	for _, tc := range tests {
		t.Run(tc.name, func(t *testing.T) {
			if got, err := DeploySummary(ctx, tc.objs); got != tc.want || err != nil {
				t.Errorf("DeploySummary(ctx, %v) = %s, %v; want %v, <nil>", tc.objs, got, err, tc.want)
			}
		})
	}
}

func TestSortObjectsByKindAndName(t *testing.T) {
	testCronjobFile := "testing/cronjob.yaml"
	testCronjob2File := "testing/cronjob-updated.yaml"
	testDaemonsetFile := "testing/daemonset.yaml"
	testDaemonset2File := "testing/daemonset-updated.yaml"
	testDeploymentFile := "testing/deployment.yaml"
	testDeployment2File := "testing/deployment-updated.yaml"
	testJobFile := "testing/job.yaml"
	testJob2File := "testing/job-updated.yaml"
	testPodFile := "testing/pod.yaml"
	testPod2File := "testing/pod-updated.yaml"

	objs := []*Object{
		newObjectFromFile(t, testPod2File),
		newObjectFromFile(t, testCronjobFile),
		newObjectFromFile(t, testJob2File),
		newObjectFromFile(t, testDeployment2File),
		newObjectFromFile(t, testDaemonsetFile),
		newObjectFromFile(t, testDeploymentFile),
		newObjectFromFile(t, testPodFile),
		newObjectFromFile(t, testJobFile),
		newObjectFromFile(t, testCronjob2File),
		newObjectFromFile(t, testDaemonset2File),
	}

	beforeUpdate := []*Object{
		newObjectFromFile(t, testPod2File),
		newObjectFromFile(t, testCronjobFile),
		newObjectFromFile(t, testJob2File),
		newObjectFromFile(t, testDeployment2File),
		newObjectFromFile(t, testDaemonsetFile),
		newObjectFromFile(t, testDeploymentFile),
		newObjectFromFile(t, testPodFile),
		newObjectFromFile(t, testJobFile),
		newObjectFromFile(t, testCronjob2File),
		newObjectFromFile(t, testDaemonset2File),
	}
	want := []*Object{
		newObjectFromFile(t, testCronjobFile),
		newObjectFromFile(t, testCronjob2File),
		newObjectFromFile(t, testDaemonsetFile),
		newObjectFromFile(t, testDaemonset2File),
		newObjectFromFile(t, testDeployment2File),
		newObjectFromFile(t, testDeploymentFile),
		newObjectFromFile(t, testJob2File),
		newObjectFromFile(t, testJobFile),
		newObjectFromFile(t, testPod2File),
		newObjectFromFile(t, testPodFile),
	}

	if sortObjectsByKindAndName(objs); !reflect.DeepEqual(objs, want) {
		t.Errorf("sortObjectsByKindAndName(%v) = %v; want %v", beforeUpdate, objs, want)
	}
}

func TestAddCommentsToLines(t *testing.T) {
	tests := []struct {
		name string

		s            string
		lineComments map[string]string

		want string
	}{{
		name: "Add comments to lines",

		s: "abc\n123\nhithere\nbyehere",
		lineComments: map[string]string{
			"12":   "first comment",
			"here": "multiple comments",
		},

		want: "abc\n123  # first comment\nhithere  # multiple comments\nbyehere  # multiple comments",
	}, {
		name: "No comments to add",

		s:            "abc\n123\nhithere\nbyehere",
		lineComments: nil,

		want: "abc\n123\nhithere\nbyehere",
	}, {
		name: "No matching lines",

		s: "red\nfish\nblue\nfish",
		lineComments: map[string]string{
			"12":   "first comment",
			"here": "multiple comments",
		},
		want: "red\nfish\nblue\nfish",
	}, {
		name: "Empty string",

		s: "",
		lineComments: map[string]string{
			"12":   "first comment",
			"here": "multiple comments",
		},
		want: "",
	}}

	for _, tc := range tests {
		t.Run(tc.name, func(t *testing.T) {
			if got, err := addCommentsToLines(tc.s, tc.lineComments); got != tc.want || err != nil {
				t.Errorf("addCommentsToLines(%s, %v) = %s, %v; want %s, <nil>", tc.s, tc.lineComments, got, err, tc.want)
			}
		})
	}
}

func newObjectFromFile(t *testing.T, filename string) *Object {
	contents := fileContents(t, filename)
	obj, err := DecodeFromYAML(nil, contents)
	if err != nil {
		t.Fatalf("failed to decode resource from file %s", filename)
	}
	return obj
}

func fileContents(t *testing.T, filename string) []byte {
	contents, err := ioutil.ReadFile(filename)
	if err != nil {
		t.Fatalf("failed to read file %s", filename)
	}
	return contents
}<|MERGE_RESOLUTION|>--- conflicted
+++ resolved
@@ -165,8 +165,6 @@
 	testDeploymentFile := "testing/deployment.yaml"
 	testServiceFile := "testing/service.yaml"
 
-	outputDir := "path/to/output"
-
 	tests := []struct {
 		name string
 
@@ -177,92 +175,25 @@
 	}{{
 		name: "Zero objects",
 
-<<<<<<< HEAD
 		objs:               Objects{},
 		lineComments:       nil,
 		expectedOutputFile: "testing/expected-output/empty.yaml",
-=======
-		outputDir:    outputDir,
-		objs:         Objects{},
-		lineComments: nil,
-		oss: &testservices.TestOS{
-			StatResponse: map[string]testservices.StatResponse{
-				outputDir: {
-					Res: nil,
-					Err: os.ErrNotExist,
-				},
-			},
-			MkdirAllResponse: map[string]error{
-				outputDir: nil,
-			},
-			WriteFileResponse: map[string]error{
-				filepath.Join(outputDir, AggregatedFilename): nil,
-			},
-		},
->>>>>>> 2675633f
 	}, {
 		name: "Output directory doesn't exist",
 
-<<<<<<< HEAD
 		extraDirs:          "non/existant/dirs",
 		objs:               Objects{},
 		lineComments:       nil,
 		expectedOutputFile: "testing/expected-output/empty.yaml",
-=======
-		outputDir: outputDir,
+	}, {
+		name: "Non-zero objects",
+
 		objs: Objects{
 			newObjectFromFile(t, testDeploymentFile),
 			newObjectFromFile(t, testServiceFile),
 		},
-		lineComments: nil,
-		oss: &testservices.TestOS{
-			StatResponse: map[string]testservices.StatResponse{
-				outputDir: {
-					Res: nil,
-					Err: os.ErrNotExist,
-				},
-			},
-			MkdirAllResponse: map[string]error{
-				outputDir: nil,
-			},
-			WriteFileResponse: map[string]error{
-				filepath.Join(outputDir, AggregatedFilename): nil,
-			},
-		},
->>>>>>> 2675633f
-	}, {
-		name: "Non-zero objects",
-
-		objs: Objects{
-			newObjectFromFile(t, testDeploymentFile),
-			newObjectFromFile(t, testServiceFile),
-		},
-<<<<<<< HEAD
 		lineComments:       nil,
 		expectedOutputFile: "testing/expected-output/deployment-and-service.yaml",
-=======
-		lineComments: nil,
-		oss: &testservices.TestOS{
-			StatResponse: map[string]testservices.StatResponse{
-				outputDir: {
-					Res: nil,
-					Err: os.ErrNotExist,
-				},
-			},
-			ReadDirResponse: map[string]testservices.ReadDirResponse{
-				outputDir: {
-					Res: []os.FileInfo{},
-					Err: nil,
-				},
-			},
-			MkdirAllResponse: map[string]error{
-				outputDir: nil,
-			},
-			WriteFileResponse: map[string]error{
-				filepath.Join(outputDir, AggregatedFilename): nil,
-			},
-		},
->>>>>>> 2675633f
 	}, {
 		name: "Non-zero objects with line comments",
 
@@ -273,24 +204,7 @@
 			"unfound":                                "abc",
 			"image: gcr.io/cbd-test/test-app:latest": "comment 123",
 		},
-<<<<<<< HEAD
 		expectedOutputFile: "testing/expected-output/deployment-and-service-comments.yaml",
-=======
-		oss: &testservices.TestOS{
-			StatResponse: map[string]testservices.StatResponse{
-				outputDir: {
-					Res: nil,
-					Err: os.ErrNotExist,
-				},
-			},
-			MkdirAllResponse: map[string]error{
-				outputDir: nil,
-			},
-			WriteFileResponse: map[string]error{
-				filepath.Join(outputDir, AggregatedFilename): nil,
-			},
-		},
->>>>>>> 2675633f
 	}}
 
 	for _, tc := range tests {
