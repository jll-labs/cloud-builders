/*
Copyright 2018 Google, Inc. All rights reserved.

Licensed under the Apache License, Version 2.0 (the "License");
you may not use this file except in compliance with the License.
You may obtain a copy of the License at

    http://www.apache.org/licenses/LICENSE-2.0

Unless required by applicable law or agreed to in writing, software
distributed under the License is distributed on an "AS IS" BASIS,
WITHOUT WARRANTIES OR CONDITIONS OF ANY KIND, either express or implied.
See the License for the specific language governing permissions and
limitations under the License.
*/
package fetcher

import (
	"archive/zip"
	"context"
	"crypto/sha1"
	"encoding/json"
	"errors"
	"fmt"
	"io"
	"log"
	"math"
	"net/http"
	"os"
	"path/filepath"
	"regexp"
	"strings"
	"sync"
	"time"

	"github.com/GoogleCloudPlatform/cloud-builders/gcs-fetcher/pkg/common"
	"google.golang.org/api/googleapi"
)

var (
	// sourceExt is a best-effort to identify files that should have a short
	// download time and thus get a short timeout for the first tries.
	sourceExt = map[string]bool{
		".js":   true,
		".py":   true,
		".php":  true,
		".java": true,
		".go":   true,
		".cs":   true,
		".rb":   true,
		".css":  true,
		".vb":   true,
		".pl":   true, // Perl. C'mon, live a little.
	}
	sourceTimeout = map[int]time.Duration{ // try number -> timeout duration
		0: 1 * time.Second,
		1: 2 * time.Second,
	}
	notSourceTimeout = map[int]time.Duration{ // try number -> timeout duration
		0: 3 * time.Second,
		1: 6 * time.Second,
	}
	defaultTimeout = 1 * time.Hour
	noTimeout      = 0 * time.Second
	errGCSTimeout  = errors.New("GCS timeout")

	robotRegex = regexp.MustCompile(`<Details>(\S+@\S+)\s`)
)

type sizeBytes int64

// job is a file to download, corresponds to an entry in the manifest file.
type job struct {
	filename       string
	bucket, object string
	generation     int64
	sha1sum        string
}

// jobAttempt is an attempt to download a particular file, may result in
// success or failure (indicated by err).
type jobAttempt struct {
	started    time.Time
	duration   time.Duration
	err        error
	gcsTimeout time.Duration
}

// jobReport stores all the details about the attempts to download a
// particular file.
type jobReport struct {
	job       job
	started   time.Time
	completed time.Time
	size      sizeBytes
	attempts  []jobAttempt
	success   bool
	finalname string
	err       error
}

type fetchOnceResult struct {
	size sizeBytes
	err  error
}

type stats struct {
	workers     int
	files       int
	size        sizeBytes
	duration    time.Duration
	retries     int
	gcsTimeouts int
	success     bool
	errs        []error
}

// OS allows us to inject dependencies to facilitate testing.
type OS interface {
	Rename(oldpath, newpath string) error
	Chmod(name string, mode os.FileMode) error
	Create(name string) (*os.File, error)
	MkdirAll(path string, perm os.FileMode) error
	Open(name string) (*os.File, error)
	RemoveAll(path string) error
}

// GCS allows us to inject dependencies to facilitate testing.
type GCS interface {
	NewReader(ctx context.Context, bucket, object string) (io.ReadCloser, error)
}

// Fetcher is the main workhorse of this package and does all the heavy lifting.
type Fetcher struct {
	GCS GCS
	OS  OS

	DestDir    string
	StagingDir string

	// mu guards CreatedDirs
	mu          sync.Mutex
	CreatedDirs map[string]bool

	SourceType     string
	Bucket, Object string
	Generation     int64

	TimeoutGCS  bool
	WorkerCount int
	Retries     int
	Backoff     time.Duration
	Verbose     bool
	Stdout      io.Writer
	Stderr      io.Writer
}

func logit(writer io.Writer, format string, a ...interface{}) {
	if _, err := fmt.Fprintf(writer, format+"\n", a...); err != nil {
		log.Printf("Failed to write message: " + format, a...)
	}
}

func (gf *Fetcher) log(format string, a ...interface{}) {
	logit(gf.Stdout, format, a...)
}

func (gf *Fetcher) logErr(format string, a ...interface{}) {
	logit(gf.Stderr, format, a...)
}

func (gf *Fetcher) recordFailure(j job, started time.Time, gcsTimeout time.Duration, err error, report *jobReport) {
	attempt := jobAttempt{
		started:    started,
		duration:   time.Since(started),
		err:        err,
		gcsTimeout: gcsTimeout,
	}
	report.success = false
	report.err = err // Hold the latest error.
	report.attempts = append(report.attempts, attempt)

	isLast := len(report.attempts) == gf.Retries
	if gf.Verbose || isLast {
		retryMsg := ", will retry"
		if isLast {
			retryMsg = ", will no longer retry"
		}
		gf.log("Failed to fetch %s%s: %v", formatGCSName(j.bucket, j.object, j.generation), retryMsg, err)
	}
}

func (gf *Fetcher) recordSuccess(j job, started time.Time, size sizeBytes, finalname string, report *jobReport) {
	attempt := jobAttempt{
		started:  started,
		duration: time.Since(started),
	}
	report.success = true
	report.err = nil
	report.size = size
	report.attempts = append(report.attempts, attempt)
	report.finalname = finalname

	mibps := math.MaxFloat64
	if attempt.duration > 0 {
		mibps = (float64(report.size) / 1024 / 1024) / attempt.duration.Seconds()
	}
<<<<<<< HEAD
	gf.log("Fetched %s (%dB in %v, %.2fMiB/s)", formatGCSName(j.bucket, j.object, j.generation), report.size, attempt.duration, mibps)
=======
	if gf.Verbose {
	  log.Printf("Fetched %s (%dB in %v, %.2fMiB/s)", formatGCSName(j.bucket, j.object, j.generation), report.size, attempt.duration, mibps)
	}
>>>>>>> 27569cf3
}

// fetchObject is responsible for trying (and retrying) to fetch a single file
// from GCS. It first downloads the file to a temp file, then renames it to
// the final location and sets the permissions on the final file.
func (gf *Fetcher) fetchObject(ctx context.Context, j job) *jobReport {
	report := &jobReport{job: j, started: time.Now()}
	defer func() {
		report.completed = time.Now()
	}()

	var tmpfile string
	var backoff time.Duration

	for retrynum := 0; retrynum <= gf.Retries; retrynum++ {
		// Apply appropriate retry backoff.
		if retrynum > 0 {
			if retrynum == 1 {
				backoff = gf.Backoff
			} else {
				backoff *= 2
			}
			time.Sleep(backoff)
		}

		started := time.Now()

		// Download to temp location [DestDir]/[StagingDir]/[Bucket]-[Object]-[retry]
		// If fetchObjectOnceWithTimeout() times out, this file will be orphaned and we can
		// clean it up later.
		tmpfile = filepath.Join(gf.StagingDir, fmt.Sprintf("%s-%s-%d", j.bucket, j.object, retrynum))
		if err := gf.ensureFolders(tmpfile); err != nil {
			e := fmt.Errorf("creating folders for temp file %q: %v", tmpfile, err)
			gf.recordFailure(j, started, noTimeout, e, report)
			continue
		}

		allowedGCSTimeout := gf.timeout(j.filename, retrynum)
		size, err := gf.fetchObjectOnceWithTimeout(ctx, j, allowedGCSTimeout, tmpfile)
		if err != nil {
			e := fmt.Errorf("fetching %q with timeout %v to temp file %q: %v", formatGCSName(j.bucket, j.object, j.generation), allowedGCSTimeout, tmpfile, err)
			gf.recordFailure(j, started, allowedGCSTimeout, e, report)
			continue
		}

		// Rename the temp file to the final filename
		finalname := filepath.Join(gf.DestDir, j.filename)
		if err := gf.ensureFolders(finalname); err != nil {
			e := fmt.Errorf("creating folders for final file %q: %v", finalname, err)
			gf.recordFailure(j, started, noTimeout, e, report)
			continue
		}
		if err := gf.OS.Rename(tmpfile, finalname); err != nil {
			e := fmt.Errorf("renaming %q to %q: %v", tmpfile, finalname, err)
			gf.recordFailure(j, started, noTimeout, e, report)
			continue
		}

		// TODO(jasonco): make the posix attributes match the source
		// This will only work if the original upload sends the posix
		// attributes to GCS. For now, we'll just give the user full
		// access.
		mode := os.FileMode(0555)
		if err := gf.OS.Chmod(finalname, mode); err != nil {
			e := fmt.Errorf("chmod %q to %v: %v", finalname, mode, err)
			gf.recordFailure(j, started, noTimeout, e, report)
			continue
		}

		gf.recordSuccess(j, started, size, finalname, report)
		break // Success! No more retries needed.
	}

	return report
}

// fetchObjectOnceWithTimeout is merely mechanics to call fetchObjectOnce(),
// using a circuit breaker pattern to timeout the call if it takes too long.
// GCS has long tail latencies, so we retry with low timeouts on the first
// couple of attempts. On subsequent attempts, we simply wait for a long time.
func (gf *Fetcher) fetchObjectOnceWithTimeout(ctx context.Context, j job, timeout time.Duration, dest string) (sizeBytes, error) {
	result := make(chan fetchOnceResult, 1)
	breakerSig := make(chan struct{}, 1)

	// Start the function that we want to timeout if it takes too long.
	go func() {
		result <- gf.fetchObjectOnce(ctx, j, dest, breakerSig)
	}()

	// Wait to see who finshes first: function or timeout
	select {
	case r := <-result:
		return r.size, r.err
	case <-ctx.Done():
		close(breakerSig) // Signal fetchObjectOnce() to cancel
		if ctx.Err() == context.DeadlineExceeded {
			return 0, errGCSTimeout
		}
		return 0, ctx.Err()
	case <-time.After(timeout):
		close(breakerSig) // Signal fetchObjectOnce() to cancel
		return 0, errGCSTimeout
	}
}

// fetchObjectOnce has the responsibility of downloading a file from
// GCS and saving it to the dest location. If it receives a signal on
// breakerSig, it will attempt to return quickly, though it is assumed
// that no one is listening for a response anymore.
func (gf *Fetcher) fetchObjectOnce(ctx context.Context, j job, dest string, breakerSig <-chan struct{}) fetchOnceResult {
	var result fetchOnceResult

	r, err := gf.GCS.NewReader(ctx, j.bucket, j.object)
	if err != nil {
		// Check for AccessDenied failure here and return a useful error message on Stderr and exit immediately.
		if gerr, ok := err.(*googleapi.Error); ok && gerr.Code == http.StatusForbidden {
			// Try to parse out the robot name.
			match := robotRegex.FindStringSubmatch(err.Error())
			robot := "your Cloud Build service account"
			if len(match) == 2 {
				robot = match[1]
			}
			gf.logErr("Access to bucket %q denied. You must grant Storage Object Viewer permission to %s.", j.bucket, robot)
			os.Exit(1)
		}
		result.err = fmt.Errorf("creating GCS reader for %q: %v", formatGCSName(j.bucket, j.object, j.generation), err)
		return result
	}
	defer func() {
		if cerr := r.Close(); cerr != nil {
			result.err = fmt.Errorf("Failed to close GCS reader: %v", cerr)
		}
	}()

	// If we're cancelled, just return.
	select {
	case <-breakerSig:
		result.err = errGCSTimeout
		return result
	default:
		// Fallthrough
	}

	f, err := gf.OS.Create(dest)
	if err != nil {
		result.err = fmt.Errorf("creating destination file %q: %v", dest, err)
		return result
	}
	defer func() {
		if cerr := f.Close(); cerr != nil {
			result.err = fmt.Errorf("Failed to close file %q: %v", dest, cerr)
		}
	}()

	h := sha1.New()
	n, err := io.Copy(f, io.TeeReader(r, h))
	if err != nil {
		result.err = fmt.Errorf("copying bytes from %q to %q: %v", formatGCSName(j.bucket, j.object, j.generation), dest, err)
		return result
	}

	// If we're cancelled, just return.
	select {
	case <-breakerSig:
		result.err = errGCSTimeout
		return result
	default:
		result.size = sizeBytes(n)
		return result
	}

	// Verify the sha1sum before declaring success.
	if j.sha1sum != "" {
		got := fmt.Sprintf("%x", h.Sum(nil))
		want := j.sha1sum
		if got != want {
			result.err = fmt.Errorf("%s SHA mismatch, got %q, want %q", j.filename, got, want)
			return result
		}
	}
	return result
}

// ensureFolders takes a full path to a filename and makes sure that
// all the folders leading to the filename exist.
func (gf *Fetcher) ensureFolders(filename string) error {
	filedir := filepath.Dir(filename)
	gf.mu.Lock()
	defer gf.mu.Unlock()
	if _, ok := gf.CreatedDirs[filedir]; !ok {
		if err := gf.OS.MkdirAll(filedir, os.FileMode(0777)|os.ModeDir); err != nil {
			return fmt.Errorf("ensuring folders for %q: %v", filedir, err)
		}
		gf.CreatedDirs[filedir] = true
	}
	return nil
}

// doWork is the worker routine. It listens for jobs, fetches the file,
// and emits a job report. This continues until channel job is closed.
func (gf *Fetcher) doWork(ctx context.Context, todo <-chan job, results chan<- jobReport) {
	for j := range todo {
		report := gf.fetchObject(ctx, j)
		if gf.Verbose {
			gf.log("Report: %#v", report)
		}
		results <- *report
	}
}

// processJobs is the primary concurrency mechanics for Fetcher.
// This method spins up a set of worker goroutines, creates a
// goroutine to send all the jobs to the workers, then waits for
// all the jobs to complete. It also compiles and returns final
// statistics for the jobs.
func (gf *Fetcher) processJobs(ctx context.Context, jobs []job) stats {
	workerCount := gf.WorkerCount
	if len(jobs) < workerCount {
		workerCount = len(jobs)
	}
	todo := make(chan job, workerCount)
	results := make(chan jobReport, workerCount)
	stats := stats{workers: workerCount, files: len(jobs), success: true}

	// Spin up our workers.
	var wg sync.WaitGroup
	for i := 0; i < workerCount; i++ {
		wg.Add(1)
		go func() {
			gf.doWork(ctx, todo, results)
			wg.Done()
		}()
	}

	// Queue the jobs.
	started := time.Now()
	var qwg sync.WaitGroup
	qwg.Add(1)
	go func() {
		for _, j := range jobs {
			todo <- j
		}
		qwg.Done()
	}()

	// Consume the reports.
	failed := false
	for n := 0; n < len(jobs); n++ {
		report := <-results
		if !report.success {
			failed = true
		}
		stats.size += report.size
		lastIndex := len(report.attempts) - 1
		stats.retries += lastIndex // First attempt is not considered a "retry".
		finalAttempt := report.attempts[lastIndex]
		stats.duration += finalAttempt.duration
		if finalAttempt.err != nil {
			stats.errs = append(stats.errs, finalAttempt.err)
		}
		for _, attempt := range report.attempts {
			if attempt.gcsTimeout > noTimeout {
				stats.gcsTimeouts++
			}
		}
	}
	qwg.Wait()
	close(results)
	close(todo)
	wg.Wait()

	if failed {
		stats.success = false
		gf.logErr("Failed to download at least one file. Cannot continue.")
		os.Exit(1)
	}

	stats.duration = time.Since(started)
	return stats
}

// getTimeout returns the GCS timeout that should be used for a given
// filenum on a given retry number. GCS has long tails on occasion, so
// in some cases, it's faster to give up early and retry on a second
// connection.
func (gf *Fetcher) timeout(filename string, retrynum int) time.Duration {
	if gf.TimeoutGCS == false {
		return defaultTimeout
	}

	// Use short timeouts for source code, longer for non-source
	if sourceExt[filepath.Ext(filename)] {
		if timeout, ok := sourceTimeout[retrynum]; ok {
			return timeout
		}
	} else {
		if timeout, ok := notSourceTimeout[retrynum]; ok {
			return timeout
		}
	}
	return defaultTimeout
}

// fetchFromManifest is used when downloading source based on a manifest file.
// It is responsible for fetching the manifest file, decoding the JSON, and
// assembling the list of jobs to process (i.e., files to download).
func (gf *Fetcher) fetchFromManifest(ctx context.Context) (err error) {
	started := time.Now()
	gf.log("Fetching manifest %s.", formatGCSName(gf.Bucket, gf.Object, gf.Generation))

	// Download the manifest file from GCS.
	j := job{
		filename:   gf.Object,
		bucket:     gf.Bucket,
		object:     gf.Object,
		generation: gf.Generation,
	}
	report := gf.fetchObject(ctx, j)
	if !report.success {
		return fmt.Errorf("failed to download manifest %s: %v", formatGCSName(gf.Bucket, gf.Object, gf.Generation), report.err)
	}

	// Decode the JSON manifest
	manifestFile := filepath.Join(gf.DestDir, j.filename)
	r, err := gf.OS.Open(manifestFile)
	if err != nil {
		return fmt.Errorf("opening manifest file %q: %v", manifestFile, err)
	}
	defer func() {
		if cerr := r.Close(); cerr != nil {
			err = fmt.Errorf("Failed to close file %q: %v", manifestFile, cerr)
		}
	}()
	var files map[string]common.ManifestItem
	if err := json.NewDecoder(r).Decode(&files); err != nil {
		return fmt.Errorf("decoding JSON from manifest file %q: %v", manifestFile, err)
	}

	// Create the jobs
	var jobs []job
	for filename, info := range files {
		bucket, object, generation, err := common.ParseBucketObject(info.SourceURL)
		if err != nil {
			return fmt.Errorf("parsing bucket/object from %q: %v", info.SourceURL, err)
		}
		j := job{
			filename:   filename,
			bucket:     bucket,
			object:     object,
			generation: generation,
			sha1sum:    info.Sha1Sum,
		}
		jobs = append(jobs, j)
	}

	gf.log("Processing %v files.", len(jobs))
	stats := gf.processJobs(ctx, jobs)

	// Final cleanup of failed downloads. We won't miss any files; these vestiges
	// are from go routines that have timed out and would otherwise check their
	// circuit breaker and die. However, we won't wait for these remaining
	// go routines to finish because out goal is to get done as fast as possible!
	if err := gf.OS.RemoveAll(gf.StagingDir); err != nil {
		gf.log("Failed to remove staging dir %v, continuing: %v", gf.StagingDir, err)
	}

	// Emit final stats.
	mib := float64(stats.size) / 1024 / 1024
	var mibps float64
	if stats.duration > 0 {
		mibps = mib / stats.duration.Seconds()
	}
	manifestDuration := report.attempts[len(report.attempts)-1].duration
	status := "SUCCESS"
	if !stats.success {
		status = "FAILURE"
	}
	gf.log("******************************************************")
	gf.log("Status:                      %s", status)
	gf.log("Started:                     %s", started.Format(time.RFC3339))
	gf.log("Completed:                   %s", time.Now().Format(time.RFC3339))
	gf.log("Requested workers: %6d", gf.WorkerCount)
	gf.log("Actual workers:    %6d", stats.workers)
	gf.log("Total files:       %6d", stats.files)
	gf.log("Total retries:     %6d", stats.retries)
	if gf.TimeoutGCS {
		gf.log("GCS timeouts:      %6d", stats.gcsTimeouts)
	}
	gf.log("MiB downloaded:    %9.2f MiB", mib)
	gf.log("MiB/s throughput:  %9.2f MiB/s", mibps)

	gf.log("Time for manifest: %9.2f ms", float64(manifestDuration)/float64(time.Millisecond))
	gf.log("Total time:        %9.2f s", time.Since(started).Seconds())
	gf.log("******************************************************")

	if len(stats.errs) > 0 {
		var es []string
		es = append(es, fmt.Sprintf("Errors (%d):", len(stats.errs)))
		for _, e := range stats.errs {
			es = append(es, fmt.Sprintf(" - %s", e))
		}
		return fmt.Errorf(strings.Join(es, "\n"))
	}
	return nil
}

func (gf *Fetcher) copyFileFromZip(file *zip.File) (err error) {
	sourceReader, err := file.Open()
	if err != nil {
		return fmt.Errorf("failed to open source file %q: %v", file.Name, err)
	}
	defer func() {
		if cerr := sourceReader.Close(); cerr != nil {
			 err = fmt.Errorf("Failed to close file %q: %v", file.Name, cerr)
		}
	}()

	targetFile := filepath.Join(gf.DestDir, file.Name)
	if err := gf.ensureFolders(targetFile); err != nil {
		return fmt.Errorf("failed to create folders for file %q: %v", targetFile, err)
	}

	targetWriter, err := os.OpenFile(targetFile, os.O_WRONLY|os.O_CREATE, file.Mode())
	if err != nil {
		return fmt.Errorf("failed to open target file %q: %v", targetFile, err)
	}
	defer func() {
		if cerr := targetWriter.Close(); cerr != nil {
			err = fmt.Errorf("Failed to close file %q: %v", targetFile, cerr)
		}
	}()

	if _, err := io.Copy(targetWriter, sourceReader); err != nil {
		return fmt.Errorf("failed to copy %q to %q: %v", file.Name, targetFile, err)
	}
	return nil
}

// fetchFromZip is used when downloading a single zip of source files. It is
// responsible to fetch the zip file and unzip it into the destination folder.
func (gf *Fetcher) fetchFromZip(ctx context.Context) (err error) {
	started := time.Now()
	gf.log("Fetching archive %s.", formatGCSName(gf.Bucket, gf.Object, gf.Generation))

	// Download the archive from GCS.
	j := job{
		filename:   gf.Object,
		bucket:     gf.Bucket,
		object:     gf.Object,
		generation: gf.Generation,
	}
	report := gf.fetchObject(ctx, j)
	if !report.success {
		return fmt.Errorf("failed to download archive %s: %v", formatGCSName(gf.Bucket, gf.Object, gf.Generation), report.err)
	}

	// Unzip into the destination directory
	unzipStart := time.Now()
	zipfile := filepath.Join(gf.DestDir, gf.Object)
	zipReader, err := zip.OpenReader(zipfile)
	if err != nil {
		return fmt.Errorf("failed to open archive %s: %v", zipfile, err)
	}
	defer func() {
		if cerr := zipReader.Close(); cerr != nil {
			err = fmt.Errorf("Failed to close file %q: %v", zipfile, cerr)
		}
	}()

	numFiles := 0
	for _, file := range zipReader.File {
		if file.FileInfo().IsDir() {
			continue
		}

		numFiles++
		if err := gf.copyFileFromZip(file); err != nil {
			return err
		}
	}
	unzipDuration := time.Since(unzipStart)

	// Remove the zip file (best effort only, no harm if this fails).
	if err := os.RemoveAll(zipfile); err != nil {
		gf.log("Failed to remove zipfile %s, continuing: %v", zipfile, err)
	}

	// Final cleanup of staging directory, which is only a temporary staging
	// location for downloading the zipfile in this case.
	if err := gf.OS.RemoveAll(gf.StagingDir); err != nil {
		gf.log("Failed to remove staging dir %q, continuing: %v", gf.StagingDir, err)
	}

	mib := float64(report.size) / 1024 / 1024
	var mibps float64
	zipfileDuration := report.attempts[len(report.attempts)-1].duration
	if zipfileDuration > 0 {
		mibps = mib / zipfileDuration.Seconds()
	}
	gf.log("******************************************************")
	gf.log("Status:                      SUCCESS")
	gf.log("Started:                     %s", started.Format(time.RFC3339))
	gf.log("Completed:                   %s", time.Now().Format(time.RFC3339))
	gf.log("Total files:       %6d", numFiles)
	gf.log("MiB downloaded:    %9.2f MiB", mib)
	gf.log("MiB/s throughput:  %9.2f MiB/s", mibps)
	gf.log("Time for zipfile:  %9.2f s", zipfileDuration.Seconds())
	gf.log("Time to unzip:     %9.2f s", unzipDuration.Seconds())
	gf.log("Total time:        %9.2f s", time.Since(started).Seconds())
	gf.log("******************************************************")
	return nil
}

// Fetch is the main entry point into Fetcher. Based on configuration,
// it pulls source from GCS into the destination directory.
func (gf *Fetcher) Fetch(ctx context.Context) error {
	switch gf.SourceType {
	case "Manifest":
		if err := gf.fetchFromManifest(ctx); err != nil {
			return err
		}
	case "Archive":
		if err := gf.fetchFromZip(ctx); err != nil {
			return err
		}
	default:
		return fmt.Errorf("misconfigured GCSFetcher, must have either -type as either Manifest or Archive: %v", gf.SourceType)
	}
	return nil
}

func formatGCSName(bucket, object string, generation int64) string {
	n := fmt.Sprintf("gs://%s/%s", bucket, object)
	if generation > 0 {
		n += fmt.Sprintf("#%d", generation)
	}
	return n
}<|MERGE_RESOLUTION|>--- conflicted
+++ resolved
@@ -157,7 +157,7 @@
 
 func logit(writer io.Writer, format string, a ...interface{}) {
 	if _, err := fmt.Fprintf(writer, format+"\n", a...); err != nil {
-		log.Printf("Failed to write message: " + format, a...)
+		log.Printf("Failed to write message: "+format, a...)
 	}
 }
 
@@ -205,13 +205,9 @@
 	if attempt.duration > 0 {
 		mibps = (float64(report.size) / 1024 / 1024) / attempt.duration.Seconds()
 	}
-<<<<<<< HEAD
-	gf.log("Fetched %s (%dB in %v, %.2fMiB/s)", formatGCSName(j.bucket, j.object, j.generation), report.size, attempt.duration, mibps)
-=======
 	if gf.Verbose {
-	  log.Printf("Fetched %s (%dB in %v, %.2fMiB/s)", formatGCSName(j.bucket, j.object, j.generation), report.size, attempt.duration, mibps)
-	}
->>>>>>> 27569cf3
+		log.Printf("Fetched %s (%dB in %v, %.2fMiB/s)", formatGCSName(j.bucket, j.object, j.generation), report.size, attempt.duration, mibps)
+	}
 }
 
 // fetchObject is responsible for trying (and retrying) to fetch a single file
@@ -625,7 +621,7 @@
 	}
 	defer func() {
 		if cerr := sourceReader.Close(); cerr != nil {
-			 err = fmt.Errorf("Failed to close file %q: %v", file.Name, cerr)
+			err = fmt.Errorf("Failed to close file %q: %v", file.Name, cerr)
 		}
 	}()
 
